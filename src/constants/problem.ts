--- conflicted
+++ resolved
@@ -4,7 +4,6 @@
 export const DEFAULT_LANGUAGE = "cuda";
 export const DEFAULT_DATA_TYPE = "float32";
 
-<<<<<<< HEAD
 export const PROBLEM_DIFFICULTY_MULTIPLIERS = {
   "EASY": 1,
   "MEDIUM": 1.5,
@@ -14,7 +13,7 @@
 export const ADJUSTMENT_FACTOR = 32;
 
 export const START_RATING = 1000;
-=======
+
 export const formatStatus = (status: string | null) => {
   switch (status) {
   case "ACCEPTED":
@@ -65,5 +64,4 @@
   } else {
     return TimeIcon;
   }
-};
->>>>>>> 6f57f6f4
+};