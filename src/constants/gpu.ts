export const GPU_DISPLAY_NAMES: Record<string, string> = {
  "all": "All GPUs",
  "T4": "Tesla T4",
  "H100": "NVIDIA H100",
  "A100-80GB": "NVIDIA A100 (80GB)",
  "A10G": "NVIDIA A10G",
  "L40S": "NVIDIA L40S",
  "L4": "NVIDIA L4"
} as const;

<<<<<<< HEAD
export const gpuTypes = Object.keys(GPU_DISPLAY_NAMES);
=======
export const GPU_DISPLAY_ON_PROFILE = {
  "T4": "T4",
  "H100": "H100",
  "A100-80GB": "A100",
  "A10G": "A10G",
  "L40S": "L40S",
  "L4": "L4",
  "none": "N/A"
} as const;
>>>>>>> 81d58e9c
<|MERGE_RESOLUTION|>--- conflicted
+++ resolved
@@ -8,9 +8,8 @@
   "L4": "NVIDIA L4"
 } as const;
 
-<<<<<<< HEAD
 export const gpuTypes = Object.keys(GPU_DISPLAY_NAMES);
-=======
+
 export const GPU_DISPLAY_ON_PROFILE = {
   "T4": "T4",
   "H100": "H100",
@@ -19,5 +18,4 @@
   "L40S": "L40S",
   "L4": "L4",
   "none": "N/A"
-} as const;
->>>>>>> 81d58e9c
+} as const;