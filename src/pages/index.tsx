--- conflicted
+++ resolved
@@ -403,8 +403,6 @@
                   </Text>
                 </MotionFlex>
               </MotionVStack>
-<<<<<<< HEAD
-
               {/* Right side container for animation - Adjusted for centering */}
               <Flex
                 // Removed flex={1}
@@ -449,9 +447,6 @@
                   </Box>
                 </AnimatePresence>
               </Flex>
-=======
-              {!isMobile && <AnimatedCudaEditor />}
->>>>>>> 7e9e0e28
             </Flex>
           </Container>
         </MotionBox>
