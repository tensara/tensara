import { api } from "~/utils/api";
import {
  Box,
  Heading,
  Text,
  HStack,
  Spinner,
  Code,
  VStack,
  Button,
  useToast,
  Table,
  Thead,
  Tbody,
  Tr,
  Th,
  Td,
  Badge,
  SimpleGrid,
  Collapse,
  IconButton,
  Select,
  Link,
  Modal,
  ModalOverlay,
  ModalContent,
  ModalHeader,
  ModalFooter,
  ModalBody,
  ModalCloseButton,
} from "@chakra-ui/react";
import { useState, useCallback } from "react";
import { Layout } from "~/components/layout";
import ReactMarkdown from "react-markdown";
import remarkGfm from "remark-gfm";
import remarkMath from "remark-math";
import rehypeKatex from "rehype-katex";
import rehypeHighlight from "rehype-highlight";
import Editor from "@monaco-editor/react";
import {
  CheckIcon,
  TimeIcon,
  WarningIcon,
  ChevronDownIcon,
  ChevronUpIcon,
  InfoIcon,
  CloseIcon,
} from "@chakra-ui/icons";
import { FiArrowLeft, FiTrendingUp } from "react-icons/fi";
import { Icon } from "@chakra-ui/react";
import { getDifficultyColor } from ".";
import { createServerSideHelpers } from "@trpc/react-query/server";
import { appRouter } from "~/server/api/root";
import { createInnerTRPCContext } from "~/server/api/trpc";
import superjson from "superjson";
import type { GetServerSideProps } from "next";
import { useSession } from "next-auth/react";
import { GPU_DISPLAY_NAMES } from "~/constants/gpu";
import { useCodePersistence } from "~/hooks/useCodePersistence";
import { useSubmissionStream } from "~/hooks/useSubmissionStream";
import { useSplitPanel } from "~/hooks/useSplitPanel";
<<<<<<< HEAD
import { type DataType, type ProgrammingLanguage } from "~/types/misc";
import { type Problem, type Submission } from "@prisma/client";
import { GpuInfoModal } from "~/components/misc/GpuInfoModal";
import { LanguageInfoModal } from "~/components/misc/LanguageInfoModal";
import {
  isSubmissionError,
  SubmissionError,
  type SubmissionErrorType,
  SubmissionStatus,
  type SubmissionStatusType,
} from "~/types/submission";
import { MySubmissions } from "~/components/problem/mySubmissions";
import { ProblemView } from "~/components/problem/problemView";
import { getStatusIcon } from "~/constants/problem";

type ViewType = "submissions" | "problem" | "result";
=======
import { DataType, ProgrammingLanguage } from "~/types/misc";
import { IS_DISABLED_LANGUAGE, LANGUAGE_DISPLAY_NAMES } from "~/constants/language";
import { DATA_TYPE_DISPLAY_NAMES, IS_DISABLED_DATA_TYPE } from "~/constants/datatypes";
import { Problem } from "@prisma/client";
import { GpuInfoModal } from "~/components/GpuInfoModal";
import { DEVICE_QUERY_GPU_MAP } from "~/constants/deviceQuery";
import { LanguageInfoModal } from "~/components/LanguageInfoModal";
import { validateCode } from "~/utils/starter";

>>>>>>> 81d58e9c

export const getServerSideProps: GetServerSideProps = async (context) => {
  const helpers = createServerSideHelpers({
    router: appRouter,
    ctx: createInnerTRPCContext({ session: null }),
    transformer: superjson,
  });

  const slug = context.params?.slug as string;

  try {
    // Prefetch the problem data
    await helpers.problems.getById.prefetch({ slug });
    // Prefetch the submissions data (this will only work if user is authenticated)
    await helpers.problems.getSubmissions.prefetch({
      problemSlug: slug,
      limit: 50,
    });

    return {
      props: {
        trpcState: helpers.dehydrate(),
        slug,
      },
    };
  } catch (e) {
    console.error(e);
    return {
      notFound: true,
    };
  }
};

const getStatusMessage = (
  status: SubmissionStatusType | SubmissionErrorType
): string => {
  switch (status) {
    case SubmissionStatus.IN_QUEUE:
      return "In queue";
    case SubmissionStatus.COMPILING:
      return "Compiling...";
    case SubmissionStatus.CHECKING:
      return "Running tests...";
    case SubmissionStatus.CHECKED:
      return "Tests complete!";
    case SubmissionStatus.BENCHMARKING:
      return "Running benchmarks...";
    case SubmissionStatus.BENCHMARKED:
      return "Benchmark complete!";
    case SubmissionStatus.ACCEPTED:
      return "ACCEPTED";
    case SubmissionStatus.WRONG_ANSWER:
      return "Wrong Answer";
    case SubmissionError.ERROR:
      return "Error";
    case SubmissionError.COMPILE_ERROR:
      return "Compile Error";
    case SubmissionError.RUNTIME_ERROR:
      return "Runtime Error";
    case SubmissionError.TIME_LIMIT_EXCEEDED:
      return "Time Limit Exceeded";
    case SubmissionError.RATE_LIMIT_EXCEEDED:
      return "Rate Limit Exceeded";
    default:
      return status;
  }
};

export default function ProblemPage({ slug }: { slug: string }) {
  const { data: session } = useSession();
  const toast = useToast();
  const [selectedGpuType, setSelectedGpuType] = useState("T4");
  const [isResetModalOpen, setIsResetModalOpen] = useState(false);
  const [viewType, setViewType] = useState<ViewType>("problem");

  // Get problem data
  const { data: problem, isLoading } = api.problems.getById.useQuery(
    { slug },
    { enabled: !!slug }
  );

  // Fetch submissions
  const submissionsQuery = api.problems.getSubmissions.useQuery(
    { problemSlug: slug },
    { enabled: !!slug }
  ) as {
    data?: { submissions: Submission[]; nextCursor: string | null };
    isLoading: boolean;
    refetch: () => void;
  };
  // Split panel logic
  const { splitRatio, handleMouseDown } = useSplitPanel();
  // Code persistence logic
  const {
    code,
    setCode,
    selectedLanguage,
    setSelectedLanguage,
    selectedDataType,
    setSelectedDataType,
    isCodeDirty,
    handleReset,
  } = useCodePersistence(slug, problem as Problem);

  // Submission stream logic
  const {
    isSubmitting,
    metaStatus,
    metaResponse,
    testResults,
    benchmarkResults,
    isTestCaseTableOpen,
    isBenchmarking,
    setIsTestCaseTableOpen,
    processSubmission,
    startSubmission,
    setMetaStatus,
    totalTests,
    getTypedResponse,
  } = useSubmissionStream(submissionsQuery.refetch);

  // Create submission mutation
  const createSubmissionMutation = api.problems.createSubmission.useMutation({
    onSuccess: (data) => {
      void processSubmission(data.id);
    },
    onError: (error) => {
      setMetaStatus(SubmissionError.ERROR);
      toast({
        title: "Failed to create submission",
        description: error.message,
        status: "error",
        duration: 5000,
        isClosable: true,
      });
    },
  });

  // Handle submission
  const handleSubmit = useCallback(() => {
    if (!session?.user) {
      toast({
        title: "Not signed in",
        description: "Please sign in to submit solutions",
        status: "error",
        duration: 5000,
        isClosable: true,
      });
      return;
    }

<<<<<<< HEAD
    setViewType("result");
=======
    const {valid, error} = validateCode(code, selectedLanguage);
    if (!valid) {
      toast({
        title: "Invalid code",
        description: error,
        status: "error",
        duration: 5000,
        isClosable: true,
      });
      return;
    }

>>>>>>> 81d58e9c
    startSubmission();

    createSubmissionMutation.mutate({
      problemSlug: slug,
      code: code,
      language: selectedLanguage,
      gpuType: selectedGpuType,
    });
  }, [
    session?.user,
    slug,
    code,
    selectedLanguage,
    selectedGpuType,
    createSubmissionMutation,
    startSubmission,
    toast,
  ]);

  if (isLoading) {
    return (
      <Layout title="Loading...">
        <Box
          display="flex"
          justifyContent="center"
          alignItems="center"
          h="100%"
        >
          <Spinner size="xl" />
        </Box>
      </Layout>
    );
  }

  if (!problem) {
    return (
      <Layout title="Not Found">
        <Box p={8}>
          <Text>Problem not found</Text>
        </Box>
      </Layout>
    );
  }

  return (
    <Layout title={problem.title}>
      <Box
        id="split-container"
        display="flex"
        flexDirection={{ base: "column", md: "row" }}
        h="100%"
        maxH="calc(100vh - 120px)"
        position="relative"
      >
        {/* Problem Description, My Submissions or Submission Results */}
        <Box
          w={{ base: "100%", md: `${splitRatio}%` }}
          h={{ base: "auto", md: "100%" }}
          overflowY="auto"
          pr={{ base: 0, md: 4 }}
          mb={{ base: 4, md: 0 }}
          maxH={{ base: "auto", md: "100%" }}
        >
          {viewType === "submissions" && (
            <MySubmissions
              submissions={submissionsQuery.data?.submissions}
              isLoading={submissionsQuery.isLoading}
              onBackToProblem={() => setViewType("problem")}
            />
          )}
          {viewType === "result" && metaStatus !== null && (
            <VStack spacing={4} align="stretch" p={6}>
              <HStack justify="space-between">
                <Heading size="md">Submission Results</Heading>
                <HStack>
                  <Button
                    variant="ghost"
                    size="sm"
                    onClick={() => setViewType("submissions")}
                    leftIcon={<TimeIcon />}
                    borderRadius="full"
                    color="gray.300"
                    _hover={{
                      bg: "whiteAlpha.50",
                      color: "white",
                    }}
                  >
                    My Submissions
                  </Button>
                  <Button
                    size="sm"
                    variant="ghost"
                    onClick={() => {
                      setViewType("problem");
                    }}
                    leftIcon={<Icon as={FiArrowLeft} />}
                    borderRadius="full"
                    color="gray.300"
                    _hover={{
                      bg: "whiteAlpha.50",
                      color: "white",
                    }}
                  >
                    Back to Problem
                  </Button>
                </HStack>
              </HStack>
              <Box
                bg={
                  metaStatus === "ACCEPTED"
                    ? "green.900"
                    : metaStatus === "IN_QUEUE" ||
                      metaStatus === "COMPILING" ||
                      metaStatus === "CHECKING" ||
                      metaStatus === "CHECKED" ||
                      metaStatus === "BENCHMARKING" ||
                      metaStatus === "BENCHMARKED"
                    ? "blue.900"
                    : "red.900"
                }
                p={4}
                borderRadius="xl"
              >
                <HStack spacing={3}>
                  {metaStatus === "IN_QUEUE" ||
                  metaStatus === "COMPILING" ||
                  metaStatus === "CHECKING" ||
                  metaStatus === "CHECKED" ||
                  metaStatus === "BENCHMARKING" ||
                  metaStatus === "BENCHMARKED" ? (
                    <Spinner size="sm" color="blue.200" />
                  ) : (
                    <Icon as={getStatusIcon(metaStatus)} boxSize={6} />
                  )}
                  <VStack align="start" spacing={0}>
                    <Text fontSize="lg" fontWeight="semibold">
                      {getStatusMessage(metaStatus)}
                    </Text>
                  </VStack>
                </HStack>
              </Box>
              {/* Test Case Results Table */}
              {testResults.length > 0 &&
                metaStatus !== SubmissionStatus.WRONG_ANSWER &&
                metaResponse && (
                  <Box bg="whiteAlpha.50" borderRadius="xl" overflow="hidden">
                    <VStack
                      spacing={0}
                      align="stretch"
                      divider={
                        <Box
                          borderBottomWidth={1}
                          borderColor="whiteAlpha.100"
                        />
                      }
                    >
                      {isBenchmarking ? (
                        <HStack
                          justify="space-between"
                          px={6}
                          py={4}
                          onClick={() =>
                            setIsTestCaseTableOpen(!isTestCaseTableOpen)
                          }
                          cursor="pointer"
                          _hover={{ bg: "whiteAlpha.50" }}
                        >
                          <HStack spacing={2} width="100%">
                            <HStack spacing={2}>
                              <Text fontWeight="semibold">
                                Benchmark Results
                              </Text>
                              <IconButton
                                aria-label="Toggle test cases"
                                icon={
                                  isTestCaseTableOpen ? (
                                    <ChevronUpIcon />
                                  ) : (
                                    <ChevronDownIcon />
                                  )
                                }
                                size="sm"
                                variant="ghost"
                                onClick={(e) => {
                                  e.stopPropagation();
                                  setIsTestCaseTableOpen(!isTestCaseTableOpen);
                                }}
                                color="gray.300"
                                _hover={{
                                  bg: "whiteAlpha.50",
                                  color: "white",
                                }}
                              />
                            </HStack>
                          </HStack>
                        </HStack>
                      ) : (
                        <Box
                          w="100%"
                          h="6"
                          bg="whiteAlpha.200"
                          borderRadius="md"
                          overflow="hidden"
                        >
                          <Box
                            h="100%"
                            w={`${
                              (testResults.length / (totalTests ?? 10)) * 100
                            }%`}
                            bg="green.500"
                            borderRadius="md"
                            borderRightRadius="xl"
                            transition="width 0.5s ease-in-out"
                          />
                        </Box>
                      )}

                      {/* Test Case Results Table */}
                      <Collapse in={isTestCaseTableOpen} animateOpacity>
                        <Box>
                          <Table variant="unstyled" size="sm">
                            <Thead bg="whiteAlpha.100">
                              <Tr>
                                <Th color="whiteAlpha.700" py={3}>
                                  Test Case
                                </Th>
                                <Th color="whiteAlpha.700" py={3} isNumeric>
                                  Runtime
                                </Th>
                                <Th color="whiteAlpha.700" py={3} isNumeric>
                                  Performance
                                </Th>
                              </Tr>
                            </Thead>
                            <Tbody>
                              {benchmarkResults.map((result) => (
                                <Tr
                                  key={result.result.test_id}
                                  _hover={{ bg: "whiteAlpha.100" }}
                                >
                                  <Td py={3}>
                                    <HStack spacing={2}>
                                      <Icon
                                        as={CheckIcon}
                                        color="green.300"
                                        boxSize={4}
                                      />
                                      <Text>{result.result.name}</Text>
                                    </HStack>
                                  </Td>
                                  <Td py={3} isNumeric>
                                    <Text>
                                      {result.result.runtime_ms.toFixed(2)} ms
                                    </Text>
                                  </Td>
                                  <Td py={3} isNumeric>
                                    <Text>
                                      {result.result.gflops.toFixed(2)} GFLOPS
                                    </Text>
                                  </Td>
                                </Tr>
                              ))}
                              {totalTests !== null &&
                                benchmarkResults &&
                                metaStatus !== SubmissionStatus.BENCHMARKING &&
                                totalTests > benchmarkResults.length &&
                                Array.from(
                                  {
                                    length:
                                      totalTests - benchmarkResults.length,
                                  },
                                  (_, i) => {
                                    const testId =
                                      (benchmarkResults?.length ?? 0) + i + 1;
                                    return (
                                      <Tr
                                        key={`failed-${testId}`}
                                        _hover={{ bg: "whiteAlpha.100" }}
                                      >
                                        <Td py={3}>
                                          <HStack spacing={2}>
                                            <Icon
                                              as={WarningIcon}
                                              color="red.300"
                                              boxSize={4}
                                            />
                                            <Text>Test Case {testId}</Text>
                                          </HStack>
                                        </Td>
                                        <Td py={3} isNumeric>
                                          -
                                        </Td>
                                        <Td py={3} isNumeric>
                                          -
                                        </Td>
                                        <Td py={3}>
                                          <Badge
                                            colorScheme="red"
                                            fontSize="xs"
                                          >
                                            Failed
                                          </Badge>
                                        </Td>
                                      </Tr>
                                    );
                                  }
                                )}
                            </Tbody>
                          </Table>
                        </Box>
                      </Collapse>
                    </VStack>
                  </Box>
                )}

              {/* Performance and Runtime Stats */}
              {metaStatus === SubmissionStatus.ACCEPTED && (
                <SimpleGrid columns={2} spacing={4}>
                  <Box bg="whiteAlpha.50" p={6} borderRadius="xl">
                    <Text color="whiteAlpha.700" mb={1}>
                      Performance
                    </Text>
                    <Text fontSize="2xl" fontWeight="bold">
                      {getTypedResponse(
                        SubmissionStatus.ACCEPTED
                      )?.avg_gflops?.toFixed(2)}{" "}
                      GFLOPS
                    </Text>
                  </Box>
                  <Box bg="whiteAlpha.50" p={6} borderRadius="xl">
                    <Text color="whiteAlpha.700" mb={1}>
                      Runtime
                    </Text>
                    <Text fontSize="2xl" fontWeight="bold">
                      {getTypedResponse(
                        SubmissionStatus.ACCEPTED
                      )?.avg_runtime_ms?.toFixed(2)}
                      ms
                    </Text>
                  </Box>
                </SimpleGrid>
              )}

              {/* Wrong Answer Debug Info */}
              {metaStatus === SubmissionStatus.WRONG_ANSWER && (
                <Box bg="red.900" p={6} borderRadius="xl">
                  {getTypedResponse(SubmissionStatus.WRONG_ANSWER)?.debug_info
                    ?.message && (
                    <Text color="red.200" fontWeight="semibold" mb={3}>
                      {
                        getTypedResponse(SubmissionStatus.WRONG_ANSWER)
                          ?.debug_info?.message
                      }
                    </Text>
                  )}
                  {getTypedResponse(SubmissionStatus.WRONG_ANSWER)
                    ?.debug_info &&
                    (() => {
                      try {
                        const debugInfo = getTypedResponse(
                          SubmissionStatus.WRONG_ANSWER
                        )?.debug_info;
                        return (
                          <VStack spacing={4} align="stretch">
                            {debugInfo?.message && (
                              <Text color="red.100">{debugInfo.message}</Text>
                            )}
                            {debugInfo?.max_difference && (
                              <Box>
                                <Text color="red.200" fontSize="sm">
                                  Maximum Difference:
                                </Text>
                                <Text color="red.100">
                                  {debugInfo.max_difference}
                                </Text>
                              </Box>
                            )}
                            {debugInfo?.mean_difference && (
                              <Box>
                                <Text color="red.200" fontSize="sm">
                                  Mean Difference:
                                </Text>
                                <Text color="red.100">
                                  {debugInfo.mean_difference}
                                </Text>
                              </Box>
                            )}
                            {debugInfo?.sample_differences &&
                              Object.keys(debugInfo.sample_differences).length >
                                0 && (
                                <Box>
                                  <Text color="red.200" fontSize="sm" mb={2}>
                                    Sample Differences:
                                  </Text>
                                  <Box maxH="200px" overflowY="auto">
                                    <Table size="sm" variant="unstyled">
                                      <Thead position="sticky" top={0}>
                                        <Tr>
                                          <Th color="red.200">Index</Th>
                                          <Th color="red.200" isNumeric>
                                            Expected
                                          </Th>
                                          <Th color="red.200" isNumeric>
                                            Actual
                                          </Th>
                                          <Th color="red.200" isNumeric>
                                            Difference
                                          </Th>
                                        </Tr>
                                      </Thead>
                                      <Tbody>
                                        {Object.entries(
                                          debugInfo.sample_differences
                                        )
                                          .slice(0, 50)
                                          .map(([key, value]) => (
                                            <Tr key={key}>
                                              <Td color="red.100">{key}</Td>
                                              <Td color="red.100" isNumeric>
                                                {value.expected.toFixed(7)}
                                              </Td>
                                              <Td color="red.100" isNumeric>
                                                {value.actual.toFixed(7)}
                                              </Td>
                                              <Td color="red.100" isNumeric>
                                                {value.diff.toFixed(7)}
                                              </Td>
                                            </Tr>
                                          ))}
                                      </Tbody>
                                    </Table>
                                  </Box>
                                </Box>
                              )}
                          </VStack>
                        );
                      } catch (e) {
                        console.error("Failed to parse debug info", e);
                        return (
                          <Code
                            display="block"
                            whiteSpace="pre-wrap"
                            p={4}
                            bg="red.800"
                            color="red.100"
                            borderRadius="lg"
                            fontSize="sm"
                            fontFamily="mono"
                          >
                            {
                              getTypedResponse(SubmissionStatus.WRONG_ANSWER)
                                ?.debug_info?.message
                            }
                          </Code>
                        );
                      }
                    })()}
                </Box>
              )}

              {metaStatus !== SubmissionStatus.WRONG_ANSWER &&
                isSubmissionError(metaStatus) &&
                getTypedResponse(metaStatus)?.message &&
                getTypedResponse(metaStatus)?.details && (
                  <Box bg="red.900" p={6} borderRadius="xl">
                    <Text color="red.200" fontWeight="semibold" mb={3}>
                      Error Details
                    </Text>
                    <Code
                      display="block"
                      whiteSpace="pre-wrap"
                      p={4}
                      bg="red.800"
                      color="red.100"
                      borderRadius="lg"
                      fontSize="sm"
                      fontFamily="mono"
                    >
                      {getTypedResponse(metaStatus)?.details ??
                        getTypedResponse(metaStatus)?.message}
                    </Code>
                  </Box>
                )}
            </VStack>
          )}
          {viewType === "problem" && (
            <ProblemView
              problem={problem}
              onViewSubmissions={() => setViewType("submissions")}
            />
          )}
        </Box>

        {/* Resizer Handle - Only visible on desktop */}
        <Box
          display={{ base: "none", md: "block" }}
          position="absolute"
          left={`${splitRatio}%`}
          transform="translateX(-50%)"
          width="6px"
          height="100%"
          cursor="col-resize"
          zIndex={2}
          onClick={(e) => e.stopPropagation()}
          onMouseDown={handleMouseDown}
          _hover={{
            "& > div": {
              bg: "whiteAlpha.400",
            },
          }}
        >
          <Box
            position="absolute"
            left="50%"
            top="50%"
            transform="translate(-50%, -50%)"
            width="6px"
            height="80px"
            bg="whiteAlpha.200"
            borderRadius="full"
            transition="all 0.2s"
          />
        </Box>

        {/* Mobile Warning - Only visible on mobile */}
        <Box
          display={{ base: "block", md: "none" }}
          w="100%"
          p={6}
          bg="whiteAlpha.50"
          borderRadius="xl"
          mb={4}
        >
          <VStack spacing={4} align="center">
            <Icon as={WarningIcon} boxSize={10} color="yellow.400" />
            <Heading size="md" textAlign="center">
              Desktop Required for Code Submission
            </Heading>
            <Text textAlign="center" color="whiteAlpha.800">
              For the best coding experience, please switch to a desktop device
              to write and submit your solution.
            </Text>
          </VStack>
        </Box>

        {/* Code Editor and Submit Button - Only visible on desktop */}
        <Box
          display={{ base: "none", md: "block" }}
          w={{ base: "100%", md: `${100 - splitRatio}%` }}
          h={{ base: "auto", md: "100%" }}
          minH={{ base: "50vh", md: "auto" }}
          pl={{ base: 0, md: 4 }}
        >
          <VStack w="100%" h="100%" spacing={4}>
            <HStack
              w="100%"
              justify="space-between"
              spacing={4}
              flexDirection={{ base: "column", sm: "row" }}
              alignItems={{ base: "flex-start", sm: "center" }}
            >
              <HStack
                spacing={2}
                flexWrap={{ base: "wrap", lg: "nowrap" }}
                gap={2}
              >
                <Box>
                  <Text fontSize="sm" color="whiteAlpha.700">
                    GPU Type
                    <GpuInfoModal />
                  </Text>
                  <Select
                    size="sm"
                    bg="whiteAlpha.50"
                    borderColor="whiteAlpha.200"
                    _hover={{ borderColor: "whiteAlpha.300" }}
                    w="160px"
                    value={selectedGpuType}
                    onChange={(e) => setSelectedGpuType(e.target.value)}
                    borderRadius="full"
                    sx={{
                      "& > option": {
                        bg: "gray.800",
                      },
                    }}
                  >
                    {Object.entries(GPU_DISPLAY_NAMES)
                      .filter(([key]) => key !== "all")
                      .map(([key, value]) => (
                        <option key={key} value={key}>
                          {value}
                        </option>
                      ))}
                  </Select>
                </Box>
                <Box>
                  <Text fontSize="sm" color="whiteAlpha.700">
                    Language
                    <LanguageInfoModal />
                  </Text>
                  <Select
                    size="sm"
                    bg="whiteAlpha.50"
                    borderColor="whiteAlpha.200"
                    _hover={{ borderColor: "whiteAlpha.300" }}
                    onChange={(e) =>
                      setSelectedLanguage(e.target.value as ProgrammingLanguage)
                    }
                    value={selectedLanguage}
                    w="160px"
                    defaultValue="cuda"
                    borderRadius="full"
                    sx={{
                      "& > option": {
                        bg: "gray.800",
                      },
                    }}
                  >
                    <option value="cuda">CUDA C++</option>
                    <option value="python">Python (Triton)</option>
                  </Select>
                </Box>
                <Box>
                  <Text fontSize="sm" color="whiteAlpha.700">
                    Data Type
                    {/* dummy button to align -- terrible hack */}
                    <IconButton
                      aria-label="Data Type Information"
                      icon={<InfoIcon />}
                      size="sm"
                      variant="ghost"
                      color="transparent"
                      visibility="hidden"
                      bg="transparent"
                    />
                  </Text>
                  <Select
                    size="sm"
                    bg="whiteAlpha.50"
                    borderColor="whiteAlpha.200"
                    _hover={{ borderColor: "whiteAlpha.300" }}
                    w="140px"
                    value={selectedDataType}
                    onChange={(e) =>
                      setSelectedDataType(e.target.value as DataType)
                    }
                    borderRadius="full"
                    sx={{
                      "& > option": {
                        bg: "gray.800",
                      },
                    }}
                  >
                    <option value="float32">float32</option>
                    <option value="float16" disabled>
                      float16
                    </option>
                    <option value="int32" disabled>
                      int32
                    </option>
                    <option value="int16" disabled>
                      int16
                    </option>
                  </Select>
                </Box>
              </HStack>

              <HStack spacing={2} mt={{ base: 2, sm: 0 }}>
                {isCodeDirty && (
                  <Button
                    size="md"
                    variant="ghost"
                    onClick={() => setIsResetModalOpen(true)}
                    borderRadius="full"
                    height="40px"
                    fontSize="sm"
                    fontWeight="semibold"
                    color="gray.300"
                    _hover={{
                      bg: "whiteAlpha.50",
                      color: "white",
                    }}
                  >
                    Reset Code
                  </Button>
                )}
                <Button
                  bg="rgba(34, 197, 94, 0.1)"
                  color="rgb(34, 197, 94)"
                  size="md"
                  onClick={handleSubmit}
                  isLoading={isSubmitting}
                  loadingText="Submit"
                  spinner={<></>}
                  disabled={isSubmitting}
                  borderRadius="full"
                  height="40px"
                  fontSize="sm"
                  fontWeight="semibold"
                  px={8}
                  _hover={{
                    bg: "rgba(34, 197, 94, 0.2)",
                    transform: "translateY(-1px)",
                  }}
                  _active={{
                    bg: "rgba(34, 197, 94, 0.25)",
                  }}
                  transition="all 0.2s"
                >
                  Submit
                </Button>
              </HStack>
            </HStack>

            <Box
              w="100%"
              h={{ base: "400px", md: "100%" }}
              bg="gray.800"
              borderRadius="xl"
              overflow="hidden"
            >
              <Editor
                height="100%"
                theme="vs-dark"
                value={code}
                onChange={(value) => setCode(value ?? "")}
                language={selectedLanguage === "cuda" ? "cpp" : "python"}
                options={{
                  minimap: { enabled: false },
                  fontSize: 14,
                  lineNumbers: "on",
                  scrollBeyondLastLine: false,
                  automaticLayout: true,
                  padding: { top: 16, bottom: 16 },
                  fontFamily: "JetBrains Mono, monospace",
                }}
              />
            </Box>
          </VStack>
        </Box>
      </Box>

      <Modal
        isOpen={isResetModalOpen}
        onClose={() => setIsResetModalOpen(false)}
        isCentered
      >
        <ModalOverlay bg="blackAlpha.800" backdropFilter="blur(5px)" />
        <ModalContent
          bg="gray.800"
          borderColor="whiteAlpha.100"
          borderWidth={1}
          mx={4}
          maxW="md"
        >
          <ModalHeader color="white">Reset Code</ModalHeader>
          <ModalCloseButton color="gray.400" />
          <ModalBody>
            <Text color="gray.300">
              Are you sure you want to reset to the starter code? Your changes
              will be lost.
            </Text>
          </ModalBody>

          <ModalFooter gap={3}>
            <Button
              variant="ghost"
              onClick={() => setIsResetModalOpen(false)}
              color="gray.300"
              _hover={{ bg: "whiteAlpha.100" }}
            >
              Cancel
            </Button>
            <Button
              bg="rgba(34, 197, 94, 0.1)"
              color="rgb(34, 197, 94)"
              _hover={{
                bg: "rgba(34, 197, 94, 0.2)",
              }}
              onClick={() => {
                handleReset();
                setIsResetModalOpen(false);
              }}
            >
              Reset Code
            </Button>
          </ModalFooter>
        </ModalContent>
      </Modal>
    </Layout>
  );
}<|MERGE_RESOLUTION|>--- conflicted
+++ resolved
@@ -59,7 +59,6 @@
 import { useCodePersistence } from "~/hooks/useCodePersistence";
 import { useSubmissionStream } from "~/hooks/useSubmissionStream";
 import { useSplitPanel } from "~/hooks/useSplitPanel";
-<<<<<<< HEAD
 import { type DataType, type ProgrammingLanguage } from "~/types/misc";
 import { type Problem, type Submission } from "@prisma/client";
 import { GpuInfoModal } from "~/components/misc/GpuInfoModal";
@@ -74,19 +73,9 @@
 import { MySubmissions } from "~/components/problem/mySubmissions";
 import { ProblemView } from "~/components/problem/problemView";
 import { getStatusIcon } from "~/constants/problem";
+import { validateCode } from "~/utils/starter";
 
 type ViewType = "submissions" | "problem" | "result";
-=======
-import { DataType, ProgrammingLanguage } from "~/types/misc";
-import { IS_DISABLED_LANGUAGE, LANGUAGE_DISPLAY_NAMES } from "~/constants/language";
-import { DATA_TYPE_DISPLAY_NAMES, IS_DISABLED_DATA_TYPE } from "~/constants/datatypes";
-import { Problem } from "@prisma/client";
-import { GpuInfoModal } from "~/components/GpuInfoModal";
-import { DEVICE_QUERY_GPU_MAP } from "~/constants/deviceQuery";
-import { LanguageInfoModal } from "~/components/LanguageInfoModal";
-import { validateCode } from "~/utils/starter";
-
->>>>>>> 81d58e9c
 
 export const getServerSideProps: GetServerSideProps = async (context) => {
   const helpers = createServerSideHelpers({
@@ -238,9 +227,6 @@
       return;
     }
 
-<<<<<<< HEAD
-    setViewType("result");
-=======
     const {valid, error} = validateCode(code, selectedLanguage);
     if (!valid) {
       toast({
@@ -253,7 +239,6 @@
       return;
     }
 
->>>>>>> 81d58e9c
     startSubmission();
 
     createSubmissionMutation.mutate({
