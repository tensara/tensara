--- conflicted
+++ resolved
@@ -18,14 +18,11 @@
   IconButton,
   useToast,
   ButtonGroup,
-<<<<<<< HEAD
-=======
   VisuallyHidden,
   Menu,
   MenuButton,
   MenuList,
   MenuItem,
->>>>>>> 5f796af8
 } from "@chakra-ui/react";
 import Link from "next/link";
 import { Layout } from "~/components/layout";
