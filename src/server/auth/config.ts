--- conflicted
+++ resolved
@@ -25,19 +25,6 @@
   }
 }
 
-<<<<<<< HEAD
-// Unused type with leading underscore to indicate it's not directly used
-// but kept for documentation/reference purposes
-// type _GitHubUser = {
-//   id: number;
-//   login: string;
-//   avatar_url: string;
-//   name: string | null;
-//   email: string | null;
-// };
-
-=======
->>>>>>> a0a1555b
 /**
  * Options for NextAuth.js used to configure adapters, providers, callbacks, etc.
  *
