--- conflicted
+++ resolved
@@ -90,25 +90,12 @@
     }),
 
   getBySlug: protectedProcedure
-  .input(z.object({ username: z.string(), slug: z.string() }))
-  .query(async ({ ctx, input }) => {
-    const user = await ctx.db.user.findFirst({
-      where: { username: { equals: input.username, mode: "insensitive" } },
-      select: { id: true },
-    });
+    .input(z.object({ slug: z.string() }))
+    .query(async ({ ctx, input }) => {
+      const workspace = await ctx.db.workspace.findUnique({
+        where: { slug: input.slug },
+      });
 
-<<<<<<< HEAD
-    if (!user) {
-      throw new TRPCError({ code: "NOT_FOUND", message: "User not found" });
-    }
-
-    const workspace = await ctx.db.workspace.findFirst({
-      where: {
-        slug: input.slug,
-        userId: user.id,
-      },
-    });
-=======
       if (!workspace) {
         throw new TRPCError({
           code: "NOT_FOUND",
@@ -122,19 +109,9 @@
           message: "Not your workspace",
         });
       }
->>>>>>> 571e3d8f
 
-    if (!workspace) {
-      throw new TRPCError({
-        code: "NOT_FOUND",
-        message: "Workspace not found for this user",
-      });
-    }
-
-    return workspace;
-  }),
- 
- 
+      return workspace;
+    }),
 
   update: protectedProcedure
     .input(
