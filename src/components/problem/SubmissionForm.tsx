--- conflicted
+++ resolved
@@ -10,11 +10,7 @@
   MenuButton,
   MenuList,
   MenuItem,
-<<<<<<< HEAD
-=======
-  Badge,
   Tooltip,
->>>>>>> cc2af125
 } from "@chakra-ui/react";
 import { type DataType, type ProgrammingLanguage } from "~/types/misc";
 
