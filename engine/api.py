--- conflicted
+++ resolved
@@ -82,34 +82,20 @@
                 "details": e.args[0],
             }
             return
-<<<<<<< HEAD
 
     if type == "sandbox":
         gen = runner.run_sandbox(compiled_lib, solution_code)
-=======
-    try:
-        problem = utils.load_problem_module(problem_name, problem_def)
-        solution_func = utils.make_solution_func(language, solution_code, compiled_lib, problem)
-    except Exception as e:
-        yield {
-            "status": "COMPILE_ERROR",
-            "message": "Compilation Failed",
-            "details": str(e),
-        }
-        return
-
-    if type == "sample":
-        gen = runner.run_sample_case(problem_name, problem_def, solution_func, dtype, language)
-    elif type == "checker":
-        gen = runner.run_checker(problem_name, problem_def, solution_func, dtype, language)
-    elif type == "benchmark":
-        gen = runner.run_benchmark(problem_name, problem_def, solution_func, dtype, language)
-    elif type == "sanity_check":
-        gen = runner.run_sanity_check(problem_name, problem_def, solution_func, dtype, language)
->>>>>>> 241e6dc2
     else:
-        problem = utils.load_problem_module(problem_name, problem_def)
-        solution_func = utils.make_solution_func(language, solution_code, compiled_lib, problem)
+        try:
+            problem = utils.load_problem_module(problem_name, problem_def)
+            solution_func = utils.make_solution_func(language, solution_code, compiled_lib, problem)
+        except Exception as e:
+            yield {
+                "status": "COMPILE_ERROR",
+                "message": "Compilation Failed",
+                "details": str(e),
+            }
+            return
 
         if type == "sample":
             gen = runner.run_sample_case(problem_name, problem_def, solution_func, dtype, language)
