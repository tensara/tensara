import json
from threading import Thread
from fastapi import FastAPI, Request
from fastapi.responses import StreamingResponse
import modal
from pathlib import Path
import utils
import runner

DEVEL_IMAGE_NAME = "nvidia/cuda:12.8.0-devel-ubuntu22.04"
RUNTIME_IMAGE_NAME = "nvidia/cuda:12.8.0-runtime-ubuntu22.04"
CURR_DIR = Path(__file__).parent

<<<<<<< HEAD

PIP_PACKAGES = ["torch", "numpy", "fastapi", "triton"]
=======
PIP_PACKAGES = ["torch", "numpy", "fastapi", "triton"]
UV_PREFIX = "uv pip install --system "
>>>>>>> 99fad97e
LOCAL_SOURCE = ["utils", "runner", "problem", "api"]
APT_PACKAGES = ["build-essential", "gcc", "g++", "curl"]

devel_image = (
    modal.Image.from_registry(DEVEL_IMAGE_NAME, add_python="3.11")
    .apt_install(APT_PACKAGES)
    .env({"CC": "gcc"})
    .env({"PATH": "/root/.local/bin:$PATH"})
    .run_commands("curl -LsSf https://astral.sh/uv/install.sh | sh")
    .run_commands(UV_PREFIX + " ".join(PIP_PACKAGES))
    .add_local_python_source(*LOCAL_SOURCE)
)

def build_runtime_image(gpu: str):
    if gpu == "B200":
        return (
            modal.Image.from_registry(RUNTIME_IMAGE_NAME, add_python="3.11")
            .apt_install(APT_PACKAGES + ["libedit-dev", "zlib1g-dev"])
            .env({"CC": "gcc"})
            .env({"PATH": "/root/.local/bin:$PATH"})
            .run_commands("curl -LsSf https://astral.sh/uv/install.sh | sh")
            .run_commands(UV_PREFIX + " ".join([p for p in PIP_PACKAGES if p != "torch"]))
            .run_commands("uv pip install --system --pre torch --index-url https://download.pytorch.org/whl/nightly/cu128")
            .add_local_python_source(*LOCAL_SOURCE)
        )
    else:
        return (
            modal.Image.from_registry(RUNTIME_IMAGE_NAME, add_python="3.11")
            .apt_install(APT_PACKAGES + ["libedit-dev", "zlib1g-dev"])
            .env({"CC": "gcc"})
            .env({"PATH": "/root/.local/bin:$PATH"})
            .run_commands("curl -LsSf https://astral.sh/uv/install.sh | sh")
            .run_commands(UV_PREFIX + " ".join(PIP_PACKAGES))
            .run_commands("uv pip install --system modular --extra-index-url https://dl.modular.com/public/nightly/python/simple/ --index-strategy unsafe-best-match")
            .add_local_python_source(*LOCAL_SOURCE)
        )

app = modal.App("tensara", image=devel_image)
web_app = FastAPI()


@utils.subproc_generator(timeout=60)
def binary_runner(type: str, compiled_lib: bytes, solution_code: str, problem_name: str, problem_def: str, dtype: str, language: str):
    gen = None
    
    if language == "mojo" and compiled_lib is None:
        try:
            compiled_lib = utils.run_mojo_and_return_bytes(solution_code, type)
        except utils.MojoError as e:
            yield {
                "status": "COMPILE_ERROR",
                "message": "Compilation Failed",
                "details": e.args[0],
            }
            return
    
    if type == "checker":
        gen = runner.run_checker(problem_name, problem_def, compiled_lib, solution_code, dtype, language)
    elif type == "benchmark":
        gen = runner.run_benchmark(problem_name, problem_def, compiled_lib, solution_code, dtype, language)
    elif type == "sanity_check":
        gen = runner.run_sanity_check(problem_name, problem_def, compiled_lib, solution_code, dtype, language)
    else:
        raise ValueError(f"Unknown binary type: {type}")

    for event in gen:
        yield event


gpu_runners = {
    gpu: app.function(
        image=build_runtime_image(gpu),
        name=f"runner_{gpu}",
        gpu=gpu,
        enable_memory_snapshot=False if gpu == "B200" else True,
        serialized=True,
    )(binary_runner)
    for gpu in utils.GPU_COMPUTE_CAPABILITIES.keys()
}

for gpu in gpu_runners:
    globals()[f"runner_{gpu}"] = gpu_runners[gpu]

def gen_wrapper(gen):
    for event in gen:
        yield "data: " + json.dumps(event) + "\n\n"


@web_app.post("/checker-{gpu}")
async def checker(gpu: str, request: Request):
    req = await request.json()
    if gpu not in gpu_runners:
        return 404

    solution_code = req["solution_code"]
    problem_def = req["problem_def"]
    dtype = req["dtype"]
    language = req["language"]
    problem_name = utils.convert_slug_to_module_name(req["problem"])

    def create_stream():
        yield {"status": "COMPILING"}

        def compile_benchmark():
            try:
                utils.run_nvcc_and_return_bytes(gpu, solution_code, "benchmark")
            except Exception:
                pass


        if language == "cuda":
            bench_thr = Thread(target=compile_benchmark)
            bench_thr.start()

            try:
                checker_compiled = utils.run_nvcc_and_return_bytes(gpu, solution_code, "checker")
            except utils.NVCCError as e:
                yield {
                    "status": "COMPILE_ERROR",
                    "message": "Compilation Failed",
                    "details": e.args[0],
                }
                return

            bench_thr.join()
        else:
            checker_compiled = None

        runner = gpu_runners[gpu]
        stream = runner.remote_gen("checker", checker_compiled, solution_code, problem_name, problem_def, dtype, language)
        for event in stream:
            yield event

    stream = gen_wrapper(create_stream())
    return StreamingResponse(stream, media_type="text/event-stream")


@web_app.post("/benchmark-{gpu}")
async def benchmark(gpu: str, request: Request):
    req = await request.json()
    if gpu not in gpu_runners:
        return 404

    solution_code = req["solution_code"]
    problem_def = req["problem_def"]
    dtype = req["dtype"]

    language = req["language"]
    problem_name = utils.convert_slug_to_module_name(req["problem"])

    def create_stream():
        if language == "cuda":
            try:
                benchmark_compiled = utils.run_nvcc_and_return_bytes(gpu, solution_code, "benchmark")
            except utils.NVCCError as e:
                yield { 
                    "status": "COMPILE_ERROR",
                    "message": "Compilation Failed",
                    "details": e.args[0],
                }
                return
        else:
            benchmark_compiled = None

        runner = gpu_runners[gpu]
        stream = runner.remote_gen("benchmark", benchmark_compiled, solution_code, problem_name, problem_def, dtype, language)
        for event in stream:
            yield event
    
    stream = gen_wrapper(create_stream())
    return StreamingResponse(stream, media_type="text/event-stream")

sample_runners = {
    gpu.lower(): app.function(
        image=runtime_image,
        name=f"sample_runner_{gpu}",
        gpu=gpu,
        enable_memory_snapshot=True,
        serialized=True,
    )(runner.run_sample_case)  # ✅ THIS MUST BE run_sample_case
    for gpu in utils.GPU_COMPUTE_CAPABILITIES.keys()
}

@web_app.post("/sample-{gpu}")
async def sample_runner(gpu: str, request: Request):
    req = await request.json()
    if gpu.lower() not in sample_runners:
        return 404

    solution_code = req["solution_code"]
    problem_def = req["problem_def"]
    dtype = req["dtype"]
    language = req["language"]
    problem_name = utils.convert_slug_to_module_name(req["problem"])

    def create_stream():
        yield {"status": "COMPILING"}

        if language == "cuda":
            try:
                compiled = utils.run_nvcc_and_return_bytes(gpu, solution_code, "sample")
            except utils.NVCCError as e:
                yield {
                    "status": "COMPILE_ERROR",
                    "message": "Compilation Failed",
                    "details": e.args[0],
                }
                return
        else:
            compiled = None

        runner_func = sample_runners[gpu.lower()]
        stream = runner_func.remote_gen(
          problem_name, problem_def, compiled, solution_code, dtype, language
        )
        for event in stream:
          yield event
 
 

    return StreamingResponse(gen_wrapper(create_stream()), media_type="text/event-stream")


@web_app.post("/benchmark_cli-{gpu}")
async def benchmark_cli(gpu: str, request: Request):
    req = await request.json()
    if gpu not in gpu_runners:
        return 404

    solution_code = req["solution_code"]
    problem_def = req["problem_def"]
    dtype = req["dtype"]

    language = req["language"]
    problem_name = utils.convert_slug_to_module_name(req["problem"])

    def create_stream():
        yield {"status": "COMPILING"}

        if language == "cuda":
            try:
                benchmark_compiled = utils.run_nvcc_and_return_bytes(gpu, solution_code, "benchmark")
            except utils.NVCCError as e:
                yield { 
                    "status": "COMPILE_ERROR",
                    "message": "Compilation Failed",
                    "details": e.args[0],
                }
                return
        else:
            benchmark_compiled = None

        runner = gpu_runners[gpu]
        sanity_check_stream = runner.remote_gen("sanity_check", benchmark_compiled, solution_code, problem_name, problem_def, dtype, language)
        for event in sanity_check_stream:
            yield event
            if event["status"] == "SANITY_CHECK_PASSED":
                break
            elif event["status"] == "RUNTIME_ERROR" or event["status"] == "ERROR" or event["status"] == "COMPILE_ERROR" or event["status"] == "WRONG_ANSWER":
                return

        stream = runner.remote_gen("benchmark", benchmark_compiled, solution_code, problem_name, problem_def, dtype, language)
        for event in stream:
            yield event
    
    stream = gen_wrapper(create_stream())
    return StreamingResponse(stream, media_type="text/event-stream")

@app.function()
@modal.asgi_app()
def fastapi_app():
    return web_app<|MERGE_RESOLUTION|>--- conflicted
+++ resolved
@@ -11,13 +11,8 @@
 RUNTIME_IMAGE_NAME = "nvidia/cuda:12.8.0-runtime-ubuntu22.04"
 CURR_DIR = Path(__file__).parent
 
-<<<<<<< HEAD
-
-PIP_PACKAGES = ["torch", "numpy", "fastapi", "triton"]
-=======
 PIP_PACKAGES = ["torch", "numpy", "fastapi", "triton"]
 UV_PREFIX = "uv pip install --system "
->>>>>>> 99fad97e
 LOCAL_SOURCE = ["utils", "runner", "problem", "api"]
 APT_PACKAGES = ["build-essential", "gcc", "g++", "curl"]
 
