import json
import simplejson
from threading import Thread
from fastapi import FastAPI, Request
from fastapi.responses import StreamingResponse
import modal
from pathlib import Path
import utils
import runner

DEVEL_IMAGE_NAME = "nvidia/cuda:12.8.0-devel-ubuntu22.04"
RUNTIME_IMAGE_NAME = "nvidia/cuda:12.8.0-runtime-ubuntu22.04"
CURR_DIR = Path(__file__).parent

<<<<<<< HEAD

PIP_PACKAGES = ["torch", "numpy", "fastapi[standard]", "triton", "simplejson"]
LOCAL_SOURCE = ["utils", "runner", "problem"]
=======
PIP_PACKAGES = ["torch", "numpy", "fastapi", "triton"]
UV_PREFIX = "uv pip install --system "
LOCAL_SOURCE = ["utils", "runner", "problem", "api"]
APT_PACKAGES = ["build-essential", "gcc", "g++", "curl"]
>>>>>>> 21203951

devel_image = (
    modal.Image.from_registry(DEVEL_IMAGE_NAME, add_python="3.11")
    .apt_install(APT_PACKAGES)
    .env({"CC": "gcc"})
    .env({"PATH": "/root/.local/bin:$PATH"})
    .run_commands("curl -LsSf https://astral.sh/uv/install.sh | sh")
    .run_commands(UV_PREFIX + " ".join(PIP_PACKAGES))
    .add_local_python_source(*LOCAL_SOURCE)
)

def build_runtime_image(gpu: str):
    if gpu == "B200":
        return (
            modal.Image.from_registry(RUNTIME_IMAGE_NAME, add_python="3.11")
            .apt_install(APT_PACKAGES + ["libedit-dev", "zlib1g-dev"])
            .env({"CC": "gcc"})
            .env({"PATH": "/root/.local/bin:$PATH"})
            .run_commands("curl -LsSf https://astral.sh/uv/install.sh | sh")
            .run_commands(UV_PREFIX + " ".join([p for p in PIP_PACKAGES if p != "torch"]))
            .run_commands("uv pip install --system --pre torch --index-url https://download.pytorch.org/whl/nightly/cu128")
            .add_local_python_source(*LOCAL_SOURCE)
        )
    else:
        return (
            modal.Image.from_registry(RUNTIME_IMAGE_NAME, add_python="3.11")
            .apt_install(APT_PACKAGES + ["libedit-dev", "zlib1g-dev"])
            .env({"CC": "gcc"})
            .env({"PATH": "/root/.local/bin:$PATH"})
            .run_commands("curl -LsSf https://astral.sh/uv/install.sh | sh")
            .run_commands(UV_PREFIX + " ".join(PIP_PACKAGES))
            .run_commands("uv pip install --system modular --extra-index-url https://dl.modular.com/public/nightly/python/simple/ --index-strategy unsafe-best-match")
            .add_local_python_source(*LOCAL_SOURCE)
        )

app = modal.App("tensara", image=devel_image)
web_app = FastAPI()


@utils.subproc_generator(timeout=60)
def binary_runner(type: str, compiled_lib: bytes, solution_code: str, problem_name: str, problem_def: str, dtype: str, language: str):
    gen = None
    
    if language == "mojo" and compiled_lib is None:
        try:
            compiled_lib = utils.run_mojo_and_return_bytes(solution_code, type)
        except utils.MojoError as e:
            yield {
                "status": "COMPILE_ERROR",
                "message": "Compilation Failed",
                "details": e.args[0],
            }
            return
    problem = utils.load_problem_module(problem_name, problem_def)
    solution_func = utils.make_solution_func(language, solution_code, compiled_lib, problem)

    if type == "sample":
        gen = runner.run_sample_case(problem_name, problem_def, solution_func, dtype, language)
    elif type == "checker":
        gen = runner.run_checker(problem_name, problem_def, solution_func, dtype, language)
    elif type == "benchmark":
        gen = runner.run_benchmark(problem_name, problem_def, solution_func, dtype, language)
    elif type == "sanity_check":
        gen = runner.run_sanity_check(problem_name, problem_def, solution_func, dtype, language)
    else:
        raise ValueError(f"Unknown binary type: {type}")

    for event in gen:
        yield event


gpu_runners = {
    gpu: app.function(
        image=build_runtime_image(gpu),
        name=f"runner_{gpu}",
        gpu=gpu,
        enable_memory_snapshot=False if gpu == "B200" else True,
        serialized=True,
    )(binary_runner)
    for gpu in utils.GPU_COMPUTE_CAPABILITIES.keys()
}

for gpu in gpu_runners:
    globals()[f"runner_{gpu}"] = gpu_runners[gpu]

def gen_wrapper(gen):
    for event in gen:
        data = simplejson.dumps(event, ignore_nan=True)
        yield "data: " + data + "\n\n"


@web_app.post("/checker-{gpu}")
async def checker(gpu: str, request: Request):
    req = await request.json()
    if gpu not in gpu_runners:
        return 404

    solution_code = req["solution_code"]
    problem_def = req["problem_def"]
    dtype = req["dtype"]
    language = req["language"]
    problem_name = utils.convert_slug_to_module_name(req["problem"])

    def create_stream():
        yield {"status": "COMPILING"}

        def compile_benchmark():
            try:
                utils.run_nvcc_and_return_bytes(gpu, solution_code, "benchmark")
            except Exception:
                pass


        if language == "cuda":
            bench_thr = Thread(target=compile_benchmark)
            bench_thr.start()

            try:
                checker_compiled = utils.run_nvcc_and_return_bytes(gpu, solution_code, "checker")
            except utils.NVCCError as e:
                yield {
                    "status": "COMPILE_ERROR",
                    "message": "Compilation Failed",
                    "details": e.args[0],
                }
                return

            bench_thr.join()
        else:
            checker_compiled = None

        runner = gpu_runners[gpu]
        stream = runner.remote_gen("checker", checker_compiled, solution_code, problem_name, problem_def, dtype, language)
        for event in stream:
            yield event

    stream = gen_wrapper(create_stream())
    return StreamingResponse(stream, media_type="text/event-stream")


@web_app.post("/benchmark-{gpu}")
async def benchmark(gpu: str, request: Request):
    req = await request.json()
    if gpu not in gpu_runners:
        return 404

    solution_code = req["solution_code"]
    problem_def = req["problem_def"]
    dtype = req["dtype"]

    language = req["language"]
    problem_name = utils.convert_slug_to_module_name(req["problem"])

    def create_stream():
        if language == "cuda":
            try:
                benchmark_compiled = utils.run_nvcc_and_return_bytes(gpu, solution_code, "benchmark")
            except utils.NVCCError as e:
                yield { 
                    "status": "COMPILE_ERROR",
                    "message": "Compilation Failed",
                    "details": e.args[0],
                }
                return
        else:
            benchmark_compiled = None

        runner = gpu_runners[gpu]
        stream = runner.remote_gen("benchmark", benchmark_compiled, solution_code, problem_name, problem_def, dtype, language)
        for event in stream:
            yield event
    
    stream = gen_wrapper(create_stream())
    return StreamingResponse(stream, media_type="text/event-stream")

@web_app.post("/sample-{gpu}")
async def sample_runner(gpu: str, request: Request):
    req = await request.json()
    if gpu not in gpu_runners:
        return 404

    solution_code = req["solution_code"]
    problem_def = req["problem_def"]
    dtype = req["dtype"]
    language = req["language"]
    problem_name = utils.convert_slug_to_module_name(req["problem"])

    def create_stream():
        yield {"status": "COMPILING"}

        if language == "cuda":
            try:
                sample_compiled = utils.run_nvcc_and_return_bytes(gpu, solution_code, "sample")
            except utils.NVCCError as e:
                yield {
                    "status": "COMPILE_ERROR",
                    "message": "Compilation Failed",
                    "details": e.args[0],
                }
                return
        else:
            sample_compiled = None

        runner = gpu_runners[gpu]
        stream = runner.remote_gen("sample", sample_compiled, solution_code, problem_name, problem_def, dtype, language)
        for event in stream:
          yield event

    return StreamingResponse(gen_wrapper(create_stream()), media_type="text/event-stream")


@web_app.post("/benchmark_cli-{gpu}")
async def benchmark_cli(gpu: str, request: Request):
    req = await request.json()
    if gpu not in gpu_runners:
        return 404

    solution_code = req["solution_code"]
    problem_def = req["problem_def"]
    dtype = req["dtype"]

    language = req["language"]
    problem_name = utils.convert_slug_to_module_name(req["problem"])

    def create_stream():
        yield {"status": "COMPILING"}

        if language == "cuda":
            try:
                benchmark_compiled = utils.run_nvcc_and_return_bytes(gpu, solution_code, "benchmark")
            except utils.NVCCError as e:
                yield { 
                    "status": "COMPILE_ERROR",
                    "message": "Compilation Failed",
                    "details": e.args[0],
                }
                return
        else:
            benchmark_compiled = None

        runner = gpu_runners[gpu]
        sanity_check_stream = runner.remote_gen("sanity_check", benchmark_compiled, solution_code, problem_name, problem_def, dtype, language)
        for event in sanity_check_stream:
            yield event
            if event["status"] == "SANITY_CHECK_PASSED":
                break
            elif event["status"] == "RUNTIME_ERROR" or event["status"] == "ERROR" or event["status"] == "COMPILE_ERROR" or event["status"] == "WRONG_ANSWER":
                return

        stream = runner.remote_gen("benchmark", benchmark_compiled, solution_code, problem_name, problem_def, dtype, language)
        for event in stream:
            yield event
    
    stream = gen_wrapper(create_stream())
    return StreamingResponse(stream, media_type="text/event-stream")

@app.function()
@modal.asgi_app()
def fastapi_app():
    return web_app<|MERGE_RESOLUTION|>--- conflicted
+++ resolved
@@ -12,16 +12,11 @@
 RUNTIME_IMAGE_NAME = "nvidia/cuda:12.8.0-runtime-ubuntu22.04"
 CURR_DIR = Path(__file__).parent
 
-<<<<<<< HEAD
-
-PIP_PACKAGES = ["torch", "numpy", "fastapi[standard]", "triton", "simplejson"]
-LOCAL_SOURCE = ["utils", "runner", "problem"]
-=======
-PIP_PACKAGES = ["torch", "numpy", "fastapi", "triton"]
+
+PIP_PACKAGES = ["torch", "numpy", "fastapi", "triton", "simplejson"]
 UV_PREFIX = "uv pip install --system "
 LOCAL_SOURCE = ["utils", "runner", "problem", "api"]
 APT_PACKAGES = ["build-essential", "gcc", "g++", "curl"]
->>>>>>> 21203951
 
 devel_image = (
     modal.Image.from_registry(DEVEL_IMAGE_NAME, add_python="3.11")
