import modal

import json
from pathlib import Path
from threading import Thread

from fastapi import FastAPI, Request
from fastapi.responses import StreamingResponse

from util import GPU_COMPUTE_CAPABILITIES, SKELETON_FILES
from util import run_nvcc_bytes, NVCCError, async_wrap_iter
from runner import run_checker, run_benchmark

SCALEDOWN_WINDOW = 30  # seconds before container is stopped

SKELETON_DIR = Path(__file__).parent / "skeleton"

DEVEL_IMG_NAME = "nvidia/cuda:12.8.0-devel-ubuntu22.04"
RUNTIME_IMG_NAME = "nvidia/cuda:12.8.0-runtime-ubuntu22.04"

PIP_PACKAGES = ["fastapi[standard]"]
LOCAL_PACKAGES = ["util", "runner"]

devel_image = (
    modal.Image.from_registry(DEVEL_IMG_NAME, add_python="3.11")
    .pip_install(PIP_PACKAGES)
    .add_local_python_source(*LOCAL_PACKAGES)
)

for path in SKELETON_FILES:
    devel_image = devel_image.add_local_file(SKELETON_DIR / path, "/skeleton/" + path)

runtime_image = (
    modal.Image.from_registry(RUNTIME_IMG_NAME, add_python="3.11")
    .pip_install(PIP_PACKAGES)
    .add_local_python_source(*LOCAL_PACKAGES)
)


app = modal.App("tensara", image=devel_image)
web_app = FastAPI()


def gen_wrapper(gen):
    for event in gen:
        yield "data: " + json.dumps(event, allow_nan=False) + "\n\n"


"""
Explanation: modal gets mad if we do what we're about to do to a
function in a different module (file). Of course these need
to be generators because modal doesn't seem to look at the actual
return value of the functions to check if it was a generator??

Like simply doing return run_checker(compiled) doesn't work
"""


def binary_runner(binary_name: str, compiled: bytes):
    gen = None

    if binary_name == "checker":
        gen = run_checker(compiled)
    elif binary_name == "benchmark":
        gen = run_benchmark(compiled)
    else:
        raise ValueError(f"Unknown binary name: {binary_name}")

    for event in gen:
        yield event


gpu_runners = {
    gpu: app.function(
        image=runtime_image,
        name=f"runner_{gpu}",
        gpu=gpu,
        scaledown_window=SCALEDOWN_WINDOW,
        enable_memory_snapshot=True,
    )(binary_runner)
    for gpu in GPU_COMPUTE_CAPABILITIES.keys()
}

"""
Explanation: modal gets mad if we create a app.function but that
function with that name isn't a global of this module. so, we
loop through those functions and add them to the globals dict
"""


for gpu in gpu_runners:
    globals()[f"runner_{gpu}"] = gpu_runners[gpu]


@web_app.post("/checker-{gpu}")
async def checker(gpu: str, request: Request):
    req = await request.json()
    if gpu not in gpu_runners:
        return 404

    files = {
        "reference.cu": req["reference_code"],
        "solution.cu": req["solution_code"],
        "tests.hpp": req["tests_code"],
    }

    bench_files = {k: v for k, v in files.items() if k != "reference.cu"}

    def my_stream():
        yield {"status": "compiling"}

        # compile benchmark in parallel to store it in the cache
        # so when it comes time for benchmark, we don't have to wait
        def compile_benchmark():
            try:
                run_nvcc_bytes(gpu, bench_files, "benchmark")
            except Exception:
                # we don't care if it fails here, since checker
                # will fail anyway, and report the error
                pass

        bench_thr = Thread(target=compile_benchmark)
        bench_thr.start()

        try:
            checker_compiled = run_nvcc_bytes(gpu, files, "checker")
        except NVCCError as e:
            yield {
                "status": "error",
                "error": "Compilation failed",
                "details": e.args[0],
                "test_results": [],
                "passed_tests": 0,
                "total_tests": 0,
            }
            return

        bench_thr.join()

        runner = gpu_runners[gpu]
        stream = runner.remote_gen("checker", checker_compiled)
        for event in stream:
            yield event

    stream = async_wrap_iter(gen_wrapper(my_stream()))
    return StreamingResponse(stream, media_type="text/event-stream")


<<<<<<< HEAD
@app.function(gpu="T4")
@modal.web_endpoint(method="POST")
def checker_t4(item: dict):
    return checker("T4", item)


# @app.function(gpu="H100")
# @modal.web_endpoint(method="POST")
# def checker_h100(item: dict):
#     return checker("H100", item)


# @app.function(gpu="A100-80GB")
# @modal.web_endpoint(method="POST")
# def checker_a100(item: dict):
#     return checker("A100-80GB", item)


# @app.function(gpu="A10G")
# @modal.web_endpoint(method="POST")
# def checker_a10g(item: dict):
#     return checker("A10G", item)


# @app.function(gpu="T4")
# @modal.web_endpoint(method="POST")
# def benchmark_t4(item: dict):
#     return benchmark("T4", item)
=======
@web_app.post("/benchmark-{gpu}")
async def benchmark(gpu: str, request: Request):
    item = await request.json()
    if gpu not in gpu_runners:
        return 404
>>>>>>> 8acc6602

    files = {
        "solution.cu": item["solution_code"],
        "tests.hpp": item["tests_code"],
    }

<<<<<<< HEAD
# @app.function(gpu="H100")
# @modal.web_endpoint(method="POST")
# def benchmark_h100(item: dict):
#     return benchmark("H100", item)
=======
    def my_stream():
        yield {"status": "compiling"}
        try:
            benchmark_compiled = run_nvcc_bytes(gpu, files, "benchmark")
        except NVCCError as e:
            yield {"status": "error", "error": "Compilation failed", "details": e.args[0]}
            return
>>>>>>> 8acc6602

        runner = gpu_runners[gpu]
        stream = runner.remote_gen("benchmark", benchmark_compiled)
        for event in stream:
            yield event

<<<<<<< HEAD
# @app.function(gpu="A100-80GB")
# @modal.web_endpoint(method="POST")
# def benchmark_a100(item: dict):
#     return benchmark("A100-80GB", item)


# @app.function(gpu="A10G")
# @modal.web_endpoint(method="POST")
# def benchmark_a10g(item: dict):
#     return benchmark("A10G", item)
=======
    stream = async_wrap_iter(gen_wrapper(my_stream()))
    return StreamingResponse(stream, media_type="text/event-stream")


@app.function()
@modal.asgi_app()
def fastapi_app():
    return web_app
>>>>>>> 8acc6602
<|MERGE_RESOLUTION|>--- conflicted
+++ resolved
@@ -146,54 +146,17 @@
     return StreamingResponse(stream, media_type="text/event-stream")
 
 
-<<<<<<< HEAD
-@app.function(gpu="T4")
-@modal.web_endpoint(method="POST")
-def checker_t4(item: dict):
-    return checker("T4", item)
-
-
-# @app.function(gpu="H100")
-# @modal.web_endpoint(method="POST")
-# def checker_h100(item: dict):
-#     return checker("H100", item)
-
-
-# @app.function(gpu="A100-80GB")
-# @modal.web_endpoint(method="POST")
-# def checker_a100(item: dict):
-#     return checker("A100-80GB", item)
-
-
-# @app.function(gpu="A10G")
-# @modal.web_endpoint(method="POST")
-# def checker_a10g(item: dict):
-#     return checker("A10G", item)
-
-
-# @app.function(gpu="T4")
-# @modal.web_endpoint(method="POST")
-# def benchmark_t4(item: dict):
-#     return benchmark("T4", item)
-=======
 @web_app.post("/benchmark-{gpu}")
 async def benchmark(gpu: str, request: Request):
     item = await request.json()
     if gpu not in gpu_runners:
         return 404
->>>>>>> 8acc6602
 
     files = {
         "solution.cu": item["solution_code"],
         "tests.hpp": item["tests_code"],
     }
 
-<<<<<<< HEAD
-# @app.function(gpu="H100")
-# @modal.web_endpoint(method="POST")
-# def benchmark_h100(item: dict):
-#     return benchmark("H100", item)
-=======
     def my_stream():
         yield {"status": "compiling"}
         try:
@@ -201,25 +164,12 @@
         except NVCCError as e:
             yield {"status": "error", "error": "Compilation failed", "details": e.args[0]}
             return
->>>>>>> 8acc6602
 
         runner = gpu_runners[gpu]
         stream = runner.remote_gen("benchmark", benchmark_compiled)
         for event in stream:
             yield event
 
-<<<<<<< HEAD
-# @app.function(gpu="A100-80GB")
-# @modal.web_endpoint(method="POST")
-# def benchmark_a100(item: dict):
-#     return benchmark("A100-80GB", item)
-
-
-# @app.function(gpu="A10G")
-# @modal.web_endpoint(method="POST")
-# def benchmark_a10g(item: dict):
-#     return benchmark("A10G", item)
-=======
     stream = async_wrap_iter(gen_wrapper(my_stream()))
     return StreamingResponse(stream, media_type="text/event-stream")
 
@@ -227,5 +177,4 @@
 @app.function()
 @modal.asgi_app()
 def fastapi_app():
-    return web_app
->>>>>>> 8acc6602
+    return web_app