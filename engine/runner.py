import ctypes
import torch
import gc
from typing import Iterator
import statistics
import utils
import os
import importlib.util
import tempfile
import shutil
import traceback
import time


def run_checker(problem_name: str, problem_def: str, solution_func, dtype: str, language: str, param_func = None) -> Iterator[str]:
    """
    Check a submitted solution against the reference implementation
    and stream results as they become available
    
    Args:
        problem_name: Name of the problem
        problem_def: Problem instance
        solution_func: Callable function for the submitted solution
        dtype: Data type for the problem
        language: Programming language of the solution ("cuda", "python", or "mojo")
        
    Returns:
        Iterator that yields JSON strings with test results
    """
    
    try:

        dtype = utils.DTYPE_MAP[dtype]
        problem = utils.load_problem_module(problem_name, problem_def)
        
        test_cases = problem.generate_test_cases(dtype)
        total_tests = len(test_cases)
        test_results = []
        passed_tests = 0

        yield {"status": "CHECKING"}

        start_time = time.time()
        time_limit = problem.time_limit

        for test_id, test_case in enumerate(test_cases, 1):
            if time.time() - start_time > time_limit:
                yield {
                    "status": "TIME_LIMIT_EXCEEDED",
                    "message": "Time Limit Exceeded",
                    "details": f"Execution exceeded time limit of {time_limit:.2f}s (took {time.time() - start_time:.2f}s)"
                }
                return

            test_name = test_case["name"]
            input_tensors = test_case["create_inputs"]()
            
            # Get the reference solution and move it to CPU
            with torch.autocast("cuda", enabled=False, dtype=dtype):
                old_tf32_setting = torch.backends.cuda.matmul.allow_tf32
                old_cudnn_tf32_setting = torch.backends.cudnn.allow_tf32
                
                torch.backends.cuda.matmul.allow_tf32 = False
                torch.backends.cudnn.allow_tf32 = False

                expected_output = problem.reference_solution(*input_tensors).cpu()

                torch.backends.cuda.matmul.allow_tf32 = old_tf32_setting
                torch.backends.cudnn.allow_tf32 = old_cudnn_tf32_setting

            # Create actual_output with the same shape as expected_output
            actual_output = torch.zeros_like(expected_output, device='cuda')  # Ensure it's on GPU

            if param_func is None:
                parameters = utils.make_parameters(language, solution_func, input_tensors, actual_output, problem, test_case)
            else:
                parameters = param_func(language, solution_func, input_tensors, actual_output, problem, test_case)
            solution_func(*parameters)

            torch.cuda.synchronize()

            if time.time() - start_time > time_limit:
                yield {
                    "status": "TIME_LIMIT_EXCEEDED",
                    "message": "Time Limit Exceeded",
                    "details": f"Execution exceeded time limit of {time_limit:.2f}s (took {time.time() - start_time:.2f}s)"
                }
                return

            # Move to CPU for comparison
            is_correct, debug_info = problem.verify_result(expected_output, actual_output.cpu(), dtype)

            # Clean up memory
            del input_tensors, expected_output, actual_output, parameters
            gc.collect()
            torch.cuda.empty_cache()

            test_result = {
                "test_id": test_id,
                "name": test_name,
            }

            if is_correct:
                test_result["status"] = "PASSED"
                passed_tests += 1
            else:
                test_result["status"] = "FAILED"
                test_results.append(test_result)
                yield {
                    "status": "WRONG_ANSWER",
                    "debug_info": debug_info,
                    "passed_tests": passed_tests,
                    "total_tests": total_tests,
                    "test_results": test_results,
                }
                return
                
            test_results.append(test_result)
            
            yield {
                "status": "TEST_RESULT",
                "result": test_result,
                "total_tests": total_tests,
            }
                
        if language == "python":
            try:
                temp_dir = os.path.dirname(solution_func.__code__.co_filename)
                shutil.rmtree(temp_dir)
            except Exception as e:
                pass

        # Final status message
        yield {
            "status": "CHECKED",
            "test_results": test_results,
            "total_tests": total_tests
        }


    except utils.NVCCError as e:
        yield {
            "status": "RUNTIME_ERROR",
            "message": "NVCC: Compilation Failed",
            "details": e.args[0],
        }
        
    except RuntimeError as e:
        yield {
            "status": "RUNTIME_ERROR",
            "message": str(e),
            "details": traceback.format_exc(),
        }

    except Exception as e:
        yield {
            "status": "ERROR",
            "message": str(e.__class__.__name__),
            "details": traceback.format_exc(),
        }

<<<<<<< HEAD
def run_sanity_check(problem_name: str, problem_def: str, solution_func, dtype: str, language: str, param_func = None):
=======

@utils.subproc_generator(timeout=60)
def run_sample_case(problem_name, problem_def, compiled, solution, dtype, language):
    """
    Run the sample test case of a problem and return result + output.
    """
    try:
        import io
        import contextlib
        dtype = utils.DTYPE_MAP[dtype]
        problem = utils.load_problem_module(problem_name, problem_def)
        sample = problem.generate_sample(dtype)
        input_tensors = sample["create_inputs"]()
        expected_output = problem.reference_solution(*input_tensors).cpu()
        actual_output = torch.zeros_like(expected_output, device="cuda")
        
        # For CUDA, use system-level capture
        if language in ("cuda", "mojo"):
            with utils.SystemOutputCapture() as capture:
                lib = utils.read_bytes_as_lib(compiled)
                sig = problem.get_function_signature()
                lib.solution.argtypes = sig["argtypes"]
                lib.solution.restype = sig["restype"]
                # input_ptrs = [ctypes.cast(t.data_ptr(), typ) for t, typ in zip(input_tensors, sig["argtypes"][:len(input_tensors)])]
                input_ptrs = []
                for t, typ in zip(input_tensors, sig["argtypes"][:len(input_tensors)]):
                    if isinstance(t, torch.Tensor):
                        input_ptrs.append(ctypes.cast(t.data_ptr(), typ))
                    elif isinstance(t, (int, float)):
                        input_ptrs.append(typ(t))  # pass by value
                    else:
                        raise TypeError(f"Unsupported input type: {type(t)}")

                output_ptr = ctypes.cast(actual_output.data_ptr(), sig["argtypes"][len(input_ptrs)])
                extra_params = problem.get_extra_params(sample)
                extra_params_casted = utils.cast_to_ctype(extra_params, sig["argtypes"][-len(extra_params):], language)
                lib.solution(*(input_ptrs + [output_ptr] + extra_params_casted))
            
            captured_stdout = capture.stdout_content
            captured_stderr = capture.stderr_content
        else:
            # Triton case - original approach
            stdout_buf = io.StringIO()
            stderr_buf = io.StringIO()
            with contextlib.redirect_stdout(stdout_buf), contextlib.redirect_stderr(stderr_buf):
                if not solution:
                    raise ValueError("Source code required for Triton submissions")
            
                temp_dir = tempfile.mkdtemp()
                temp_path = os.path.join(temp_dir, "triton_solution.py")
                
                # This is needed because @jit has to read the source code
                with open(temp_path, 'w') as f:
                    f.write(solution)
                    
                spec = importlib.util.spec_from_file_location("triton_solution", temp_path)
                module = importlib.util.module_from_spec(spec)
                spec.loader.exec_module(module)
                solution_func = module.solution
                # temp_path = utils.write_temp_triton(solution)
                # soln_func = utils.import_module_from_path(temp_path)
                solution_func(*(list(input_tensors) + [actual_output] + problem.get_extra_params(sample)))
            captured_stdout = stdout_buf.getvalue()
            captured_stderr = stderr_buf.getvalue()
            
        torch.cuda.synchronize()
        is_correct, debug_info = problem.verify_result(expected_output, actual_output.cpu(), dtype)
        yield {
            "status": "PASSED" if is_correct else "FAILED",
            "input": [
                t.cpu().numpy().tolist() if isinstance(t, torch.Tensor) else t
                for t in input_tensors
            ],
            "output": actual_output.cpu().numpy().tolist(),
            "expected_output": expected_output.cpu().numpy().tolist(),
            "debug_info": debug_info,
            "stdout": captured_stdout,
            "stderr": captured_stderr,
        }

    except Exception as e:
        yield {
            "status": "ERROR",
            "message": str(e),
            "details": traceback.format_exc()
        }


def run_sanity_check(problem_name: str, problem_def: str, compiled: bytes | None, solution: str | None, dtype: str, language: str):
>>>>>>> 5f8b9c13
    """
    Run sanity check on compiled CUDA solution
    """
    try:

        dtype = utils.DTYPE_MAP[dtype]
        problem = utils.load_problem_module(problem_name, problem_def)

        test_cases = problem.generate_test_cases(dtype)
        total_tests = len(test_cases)

        start_time = time.time()
        time_limit = problem.time_limit

        # Only take the first test case
        test_cases = test_cases[:1]
        for test_id, test_case in enumerate(test_cases, start=1):
            if time.time() - start_time > time_limit:
                yield {
                    "status": "TIME_LIMIT_EXCEEDED",
                    "message": "Time Limit Exceeded",
                    "details": f"Execution exceeded time limit of {time_limit:.2f}s (took {time.time() - start_time:.2f}s)"
                }
                return

            test_name = test_case["name"]
            input_tensors = test_case["create_inputs"]()
            
            # Get the reference solution and move it to CPU
            with torch.autocast("cuda", enabled=False, dtype=dtype):
                old_tf32_setting = torch.backends.cuda.matmul.allow_tf32
                old_cudnn_tf32_setting = torch.backends.cudnn.allow_tf32
                
                torch.backends.cuda.matmul.allow_tf32 = False
                torch.backends.cudnn.allow_tf32 = False

                expected_output = problem.reference_solution(*input_tensors).cpu()

                torch.backends.cuda.matmul.allow_tf32 = old_tf32_setting
                torch.backends.cudnn.allow_tf32 = old_cudnn_tf32_setting

            # Create actual_output with the same shape as expected_output
            actual_output = torch.zeros_like(expected_output, device='cuda')  # Ensure it's on GPU

            if param_func is None:
                parameters = utils.make_parameters(language, solution_func, input_tensors, actual_output, problem, test_case)
            else:
                parameters = param_func(language, solution_func, input_tensors, actual_output, problem, test_case)
            solution_func(*parameters)

            torch.cuda.synchronize()

            if time.time() - start_time > time_limit:
                yield {
                    "status": "TIME_LIMIT_EXCEEDED",
                    "message": "Time Limit Exceeded",
                    "details": f"Execution exceeded time limit of {time_limit:.2f}s (took {time.time() - start_time:.2f}s)"
                }
                return

            # Move to CPU for comparison
            is_correct, debug_info = problem.verify_result(expected_output, actual_output.cpu(), dtype)

            # Clean up memory
            del input_tensors, expected_output, actual_output, parameters
            gc.collect()
            torch.cuda.empty_cache()

            test_result = {
                "test_id": test_id,
                "name": test_name,
            }

            if is_correct:
                test_result["status"] = "PASSED"
                yield {
                    "status": "SANITY_CHECK_PASSED",
                    "total_tests": total_tests
                }
            else:
                test_result["status"] = "FAILED"
                yield {
                    "status": "WRONG_ANSWER",
                    "debug_info": debug_info,
                    "total_tests": total_tests,
                }
                return
                
        if language == "python":
            try:
                temp_dir = os.path.dirname(solution_func.__code__.co_filename)
                shutil.rmtree(temp_dir)
            except Exception as e:
                pass

    except utils.NVCCError as e:
        yield {
            "status": "RUNTIME_ERROR",
            "message": "NVCC: Compilation Failed",
            "details": e.args[0],
        }
        
    except RuntimeError as e:
        yield {
            "status": "RUNTIME_ERROR",
            "message": str(e),
            "details": traceback.format_exc(),
        }

    except Exception as e:
        yield {
            "status": "ERROR",
            "message": str(e.__class__.__name__),
            "details": traceback.format_exc(),
        }


def run_benchmark(problem_name: str, problem_def: str, solution_func, dtype: str, language: str, param_func = None):
    """
    Run benchmark on compiled CUDA solution
    
    Args:
        problem_name: Name of the problem
        problem_def: Problem instance  
        solution_func: Callable function for the submitted solution
        dtype: Data type for the problem
        language: Programming language of the solution ("cuda", "python", or "mojo")
    
    Yields:
        Dictionary objects with benchmark status updates
    """
    try:
        dtype = utils.DTYPE_MAP[dtype]
        problem = utils.load_problem_module(problem_name, problem_def)

        yield {"status": "BENCHMARKING"}
            
        # Get test cases from the problem
        test_cases = problem.generate_test_cases(dtype)
        total_tests = len(test_cases)
        
        # Initialize statistics
        benchmark_results = []
        
        # Prepare GPU for benchmarking (one-time setup at the beginning)
        utils.prepare_gpu()
        
        # Run each test case
        for test_id, test_case in enumerate(test_cases, 1):
            test_name = test_case["name"]
            
            try:
                # Create inputs and reference output
                input_tensors = test_case["create_inputs"]()
                expected_output = problem.reference_solution(*input_tensors).cpu()
                actual_output = torch.zeros_like(expected_output, device='cuda')
                
                benchmark_result = utils.run_dynamic_benchmark(
                    solution_func, 
                    problem, 
                    test_id,
                    test_case, 
                    input_tensors, 
                    actual_output,
                    language=language,
                    min_iterations=5,
                    max_iterations=20,
                    target_cv=0.01,  # 1% target coefficient of variation
                    param_func=param_func
                )
                
                benchmark_results.append(benchmark_result)
                
                yield {
                    "status": "BENCHMARK_RESULT",
                    "result": benchmark_result,
                    "total_tests": total_tests,
                }
                
                # Clean up memory
                del input_tensors, expected_output, actual_output
                gc.collect()
                torch.cuda.empty_cache()
                
            except Exception as e:
                yield {
                    "status": "RUNTIME_ERROR",
                    "message": str(e),
                    "details": traceback.format_exc(),
                }
                return
        
        test_results = benchmark_results
        test_count = len(test_results)

        if test_count > 0:
            # Average mean GFLOPS
            avg_gflops = statistics.mean([r["gflops"] for r in test_results])

            # Average runtime in milliseconds
            avg_runtime_ms = statistics.mean([r["runtime_ms"] for r in test_results])
        else:
            avg_gflops = 0
            avg_runtime_ms = 0
        
        if language == "python":
            try:
                temp_dir = os.path.dirname(solution_func.__code__.co_filename)
                shutil.rmtree(temp_dir)
            except Exception as e:
                pass


        # Return final summary with additional metrics
        yield {
            "status": "BENCHMARKED",
            "test_results": test_results,
            "avg_gflops": avg_gflops,
            "avg_runtime_ms": avg_runtime_ms,
            "total_tests": test_count,
        }
    
    except utils.NVCCError as e:
        yield {
            "status": "RUNTIME_ERROR",
            "message": "NVCC: Compilation Failed",
            "details": e.args[0],
        }
        
    except RuntimeError as e:
        yield {
            "status": "RUNTIME_ERROR",
            "message": str(e),
            "details": traceback.format_exc(),
        }
    
    except Exception as e:
        yield {
            "status": "ERROR",
            "message": str(e),
            "details": traceback.format_exc()
        }<|MERGE_RESOLUTION|>--- conflicted
+++ resolved
@@ -10,7 +10,8 @@
 import shutil
 import traceback
 import time
-
+import io
+import contextlib
 
 def run_checker(problem_name: str, problem_def: str, solution_func, dtype: str, language: str, param_func = None) -> Iterator[str]:
     """
@@ -159,26 +160,20 @@
             "details": traceback.format_exc(),
         }
 
-<<<<<<< HEAD
-def run_sanity_check(problem_name: str, problem_def: str, solution_func, dtype: str, language: str, param_func = None):
-=======
-
 @utils.subproc_generator(timeout=60)
-def run_sample_case(problem_name, problem_def, compiled, solution, dtype, language):
+def run_sample_case(problem_name, problem_def, solution_func, dtype, language):
     """
     Run the sample test case of a problem and return result + output.
     """
     try:
-        import io
-        import contextlib
         dtype = utils.DTYPE_MAP[dtype]
         problem = utils.load_problem_module(problem_name, problem_def)
+
         sample = problem.generate_sample(dtype)
         input_tensors = sample["create_inputs"]()
         expected_output = problem.reference_solution(*input_tensors).cpu()
         actual_output = torch.zeros_like(expected_output, device="cuda")
         
-        # For CUDA, use system-level capture
         if language in ("cuda", "mojo"):
             with utils.SystemOutputCapture() as capture:
                 lib = utils.read_bytes_as_lib(compiled)
@@ -250,8 +245,7 @@
         }
 
 
-def run_sanity_check(problem_name: str, problem_def: str, compiled: bytes | None, solution: str | None, dtype: str, language: str):
->>>>>>> 5f8b9c13
+def run_sanity_check(problem_name: str, problem_def: str, solution_func, dtype: str, language: str, param_func = None):
     """
     Run sanity check on compiled CUDA solution
     """
