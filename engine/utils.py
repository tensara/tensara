from functools import lru_cache, wraps
import os
from fastapi import HTTPException
import importlib
from problem import Problem
import torch
import time
import ctypes
import statistics
import subprocess
import tempfile
from pathlib import Path
import importlib.util
from types import ModuleType
import multiprocessing as mp
import queue
import math
import contextlib


DTYPE_MAP = {
    "float32": torch.float32,
    "float16": torch.float16,
    "bfloat16": torch.bfloat16,
}

GPU_COMPUTE_CAPABILITIES = {
    "T4": "75",
    "H100": "90",
    "H200": "90",
    "B200": "100",
    "A100-80GB": "80",
    "A10G": "86",
    "L40S": "89",
    "L4": "89"
}

class NVCCError(Exception):
    pass

class MojoError(Exception):
    pass

def get_nvidia_smi():
    """Get nvidia-smi output"""
    process = subprocess.run(["nvidia-smi"], capture_output=True, text=True)
    return str(process.stdout)

def nvcc_command(gpu: str, srcs: list[Path | str], out: Path | str):
    """Get nvcc command for the given GPU, source files, and output file"""
    srcs = [str(src) for src in srcs]
    out = str(out)
    sm = GPU_COMPUTE_CAPABILITIES[gpu]
    
    cmd = ["nvcc", "-std=c++20", "-O2", "-Xcompiler", "-fPIC"]
    
    # architecture flags
    cmd.extend([f"-arch=compute_{sm}", f"-code=sm_{sm}"])
    
    if str(out).endswith('.so'):
        cmd.append("-shared")

    cmd.extend(["-o", out] + srcs)
    return cmd

def mojo_command(srcs: list[Path | str], out: Path | str):
    """Get mojo command for the given source files and output file"""
    srcs = [str(src) for src in srcs]
    out = str(out)

    cmd = ["mojo", "build"]

    if str(out).endswith('.so'):
        cmd.append("--emit=shared-lib")

    cmd.extend(["-o", out] + srcs)

    return cmd

def sanitize_floats(obj):
    if isinstance(obj, dict):
        return {k: sanitize_floats(v) for k, v in obj.items()}
    elif isinstance(obj, list):
        return [sanitize_floats(v) for v in obj]
    elif isinstance(obj, float):
        if math.isnan(obj):
            return "NaN"
        elif math.isinf(obj):
            return "Infinity"
        else:
            return obj
    else:
        return obj
    
def hash_dict(func):
    """Transform mutable dictionnary
    Into immutable
    Useful to be compatible with cache
    """

    class HDict(dict):
        def __hash__(self):
            return hash(frozenset(self.items()))

    @wraps(func)
    def wrapped(*args, **kwargs):
        args = tuple([HDict(arg) if isinstance(arg, dict) else arg for arg in args])
        kwargs = {k: HDict(v) if isinstance(v, dict) else v for k, v in kwargs.items()}
        return func(*args, **kwargs)

    return wrapped

@hash_dict
@lru_cache(maxsize=512)  # each binary is ~1MB, so 512MB cache
def run_nvcc_and_return_bytes(gpu: str, solution_code: str, output_name: str) -> bytes:
    """Compile source files with nvcc and return the path to the compiled binary
    
    Args:
        gpu (str): GPU type to use
        solution_code (str): Code of the solution
        output_name (str): Output library name
        
    Returns:
        Path: Path to the compiled shared library
        
    Raises:
        NVCCError: If compilation fails
    """
    # Create a temporary file for output that won't be deleted
    output_file = tempfile.NamedTemporaryFile(delete=False, suffix=f".lib{output_name}.so")
    output_file.close()
    out_path = Path(output_file.name)
    out_path.unlink()  # Remove the file so nvcc can create it
    
    with tempfile.TemporaryDirectory() as td:
        path = Path(td)
        
        # Write the source files
        (path / "solution.cu").write_text(solution_code)
        
        # For a shared library, we need the solution.cu file
        src_path = path / "solution.cu"
        
        # Compile with nvcc
        cmd = nvcc_command(gpu, [src_path], out_path)
        process = subprocess.run(cmd, capture_output=True, text=True)
        
        # Check for compilation errors
        if process.returncode != 0:
            raise NVCCError(process.stderr)
    
    bytes_of_file = out_path.read_bytes()
    out_path.unlink()
    return bytes_of_file


# since mojo doesn't have GPU specific flags, we don't need gpu type as parameter
@hash_dict
@lru_cache(maxsize=512)  # each binary is ~1MB, so 512MB cache
def run_mojo_and_return_bytes(solution_code: str, output_name: str) -> bytes:
    """Compile source files with mojo and return the path to the compiled shared library
    
    Args:
        solution_code (str): Code of the solution
        output_name (str): Output library name
        
    Returns:
        Path: Path to the compiled shared library
        
    Raises:
        MojoError: If compilation fails
    """
    # Create a temporary file for output that won't be deleted
    output_file = tempfile.NamedTemporaryFile(delete=False, suffix=f".lib{output_name}.so")
    output_file.close()
    out_path = Path(output_file.name)
    out_path.unlink()  # Remove the file so mojo can create it
    
    with tempfile.TemporaryDirectory() as td:
        path = Path(td)
        
        (path / "solution.mojo").write_text(solution_code)
        src_path = path / "solution.mojo"
        
        cmd = mojo_command([src_path], out_path)
        process = subprocess.run(cmd, capture_output=True, text=True)
        
        # Check for compilation errors
        if process.returncode != 0:
            raise MojoError(process.stderr)
    
    bytes_of_file = out_path.read_bytes()
    out_path.unlink()
    return bytes_of_file

def read_bytes_as_lib(compiled_lib: bytes):
    """Read bytes of the solution code and compile it into a CUDA or Mojo library"""
    if isinstance(compiled_lib, bytes):
        temp_file = tempfile.NamedTemporaryFile(delete=False, suffix='.so')
        temp_file_path = temp_file.name
        try:
            temp_file.write(compiled_lib)
            temp_file.close()

            lib = ctypes.CDLL(temp_file_path)
        finally:
            if os.path.exists(temp_file_path):
                os.unlink(temp_file_path)
    else:
        lib = ctypes.CDLL(compiled_lib)
    
    return lib


def cast_to_ctype(data, argtypes, language="cuda"):
    """Cast data to ctypes"""
    data_casted = []
    if language == "cuda" or language == "mojo":
        for tensor, argtype in zip(data, argtypes):
            if isinstance(tensor, torch.Tensor):
                data_casted.append(ctypes.cast(tensor.data_ptr(), argtype))
            else:
                data_casted.append(argtype(tensor))
        return data_casted
    else:
        return data

def load_problem_module(problem_type: str, problem_def: str = None) -> Problem:
    """
    Load a Problem module either from a string definition or from pre-imported problems.
    
    Args:
        problem_type: String identifier for the problem (e.g., "matrix_multiplication")
        problem_def: Optional string containing the Python module definition
        
    Returns:
        An instantiated Problem subclass
    
    Raises:
        HTTPException: If the problem type cannot be found or loaded
    """
    try:
        if problem_def is not None:
            spec = importlib.util.spec_from_loader(
                problem_type,
                loader=None,
                origin="<string>"
            )
            module = ModuleType(spec.name)
            exec(problem_def, module.__dict__)
            
            problem_class = getattr(module, problem_type)
            return problem_class()
    
    except Exception as e:
        raise HTTPException(
            status_code=404, 
            detail=f"Problem type '{problem_type}' not found or failed to load: {str(e)}"
        )

def prepare_gpu():
    """
    Prepare the GPU for consistent benchmarking with a simple warm-up.
    """
    # Clear GPU caches
    torch.cuda.empty_cache()
    
    # Run a moderate workload to heat up the GPU to a stable temperature
    warmup_tensor = torch.rand(5000, 5000, device='cuda')
    for _ in range(10):
        torch.matmul(warmup_tensor, warmup_tensor.t())
    torch.cuda.synchronize()
    del warmup_tensor
    torch.cuda.empty_cache()
    
    time.sleep(0.5)


def run_dynamic_benchmark(solution_func, problem, test_id, test_case, input_tensors, actual_output, 
                          language="cuda", min_iterations=5, max_iterations=15, target_cv=0.02, long_kernel_threshold=1.0, param_func=None):
    """
    Run a CUDA benchmark with dynamic stopping based on GFLOPS variance.
    If kernel execution time exceeds threshold, run fixed number of iterations instead.
    
    Args:
        solution_func: CUDA library with the solution function
        problem: Problem definition with verification methods
        test_case: The specific test case to benchmark
        input_tensors: Input tensors for the CUDA function
        actual_output: Output tensor for the CUDA function
        language: Programming language of the solution ("cuda", "mojo", or "python")
        min_iterations: Minimum number of iterations to run
        max_iterations: Maximum number of iterations to run
        target_cv: Target coefficient of variation to achieve
        long_kernel_threshold: Time in seconds above which CV convergence is skipped
        
    Returns:
        benchmark_result: Dictionary with benchmark results
    """
    # Prepare pointers for CUDA
    if param_func is None:
        parameters = make_parameters(language, solution_func, input_tensors, actual_output, problem, test_case)
    else:
        parameters = param_func(language, solution_func, input_tensors, actual_output, problem, test_case)

    # Calculate FLOPS for this test case
    flops = problem.get_flops(test_case)
    
    # Warm up run
    prepare_gpu()
    torch.cuda.synchronize()
    
    start_event = torch.cuda.Event(enable_timing=True)
    end_event = torch.cuda.Event(enable_timing=True)
    
    start_event.record()
    solution_func(*parameters)
    end_event.record()
    torch.cuda.synchronize()
    
    initial_runtime = start_event.elapsed_time(end_event) / 1000.0  # Convert to seconds
    
    # Determine if this is a long-running kernel and how many iterations to run
    is_long_kernel = initial_runtime >= long_kernel_threshold
    
    if is_long_kernel:
        # For long kernels, use fixed number of iterations
        target_iterations = (min_iterations + max_iterations) // 2
    else:
        # For short kernels, use CV-based convergence with max_iterations cap
        target_iterations = max_iterations
    
    # Collect runtime measurements
    runtimes = [initial_runtime]  # Include the initial runtime
    gflops_measurements = [(flops / initial_runtime) / 1e9]  # Convert to GFLOPS

    for iteration in range(1, target_iterations):  # Start from 1 since we already did one iteration
        start_event = torch.cuda.Event(enable_timing=True)
        end_event = torch.cuda.Event(enable_timing=True)
        
        # Start timing
        start_event.record()
        
        # Run the kernel
        solution_func(*parameters)
        
        # End timing
        end_event.record()
        torch.cuda.synchronize()
        
        elapsed_time = start_event.elapsed_time(end_event) / 1000.0  # Convert to seconds
        runtimes.append(elapsed_time)
        
        # Calculate GFLOPS
        gflops = (flops / elapsed_time) / 1e9  # Convert to GFLOPS
        gflops_measurements.append(gflops)
        
        # Check if we've done enough iterations and the variance is low enough
        # Only do this check for short kernels
        if not is_long_kernel and iteration + 1 >= min_iterations:
            mean_gflops = statistics.mean(gflops_measurements)
            
            # Can only calculate stdev with more than 1 sample
            if len(gflops_measurements) > 1:
                stdev_gflops = statistics.stdev(gflops_measurements)
                cv = stdev_gflops / mean_gflops if mean_gflops > 0 else float('inf')
                
                if cv < target_cv:
                    break

    if len(runtimes) > 1:
        mean_runtime = statistics.mean(runtimes)
    else:
        mean_runtime = runtimes[0]

    mean_gflops = statistics.mean(gflops_measurements)

    benchmark_result = {
        "name": test_case["name"],
        "test_id": test_id,
        "gflops": mean_gflops,
        "runtime_ms": mean_runtime * 1000
    }
    
    return benchmark_result

def convert_slug_to_module_name(slug: str) -> str:
    """
    Convert a problem slug to a module name
    """
    return slug.replace("-", "_")


def subproc_generator(timeout=None):
    def _subproc_generator(func):
        def subproc_wrapper(my_queue, *args, **kwargs):
            try:
                result = func(*args, **kwargs)
                for ev in result:
                    my_queue.put(ev)
            finally:
                my_queue.put(None)

        @wraps(func)
        def wrapper(*args, **kwargs):
            my_queue = mp.Queue()
            proc = mp.Process(target=subproc_wrapper, args=(my_queue,) + args, kwargs=kwargs)
            proc.start()
            while True:
                try:
                    event = my_queue.get(timeout=timeout)
                    yield event
                    if event is None:
                        break
                except queue.Empty:
                    yield {
                        "status": "TIME_LIMIT_EXCEEDED",
                        "message": "Time Limit Exceeded",
                        "details": f"Execution exceeded time limit of {timeout:.2f}s"
                    }
                    proc.terminate()
                    break

            proc.join()
            proc.close()

        return wrapper
    return _subproc_generator

<<<<<<< HEAD
def make_solution_func(language: str, solution_code: str, compiled: bytes, problem: Problem):
    if language == "cuda":
        if not compiled:
            raise ValueError("Compiled bytes required for CUDA submissions")
            
        cuda_lib = read_bytes_as_lib(compiled)
        func_sig = problem.get_function_signature()
        cuda_lib.solution.argtypes = func_sig["argtypes"]
        cuda_lib.solution.restype = func_sig["restype"]
        return cuda_lib.solution

    elif language == "mojo":
        mojo_lib = read_bytes_as_lib(compiled)
        func_sig = problem.get_function_signature()
        mojo_lib.solution.argtypes = func_sig["argtypes"]
        mojo_lib.solution.restype = func_sig["restype"]
        return mojo_lib.solution

    elif language == "python":
        if not solution_code:
            raise ValueError("Source code required for Triton submissions")
        
        temp_dir = tempfile.mkdtemp()
        temp_path = os.path.join(temp_dir, "triton_solution.py")
        
        # This is needed because @jit has to read the source code
        with open(temp_path, 'w') as f:
            f.write(solution_code)
            
        spec = importlib.util.spec_from_file_location("triton_solution", temp_path)
        module = importlib.util.module_from_spec(spec)
        spec.loader.exec_module(module)
        return module.solution
    else:
        raise ValueError(f"Unsupported language: {language}")

def make_parameters(language: str, solution_func, input_tensors, actual_output, problem, test_case):
    if language == "cuda" or language == "mojo":
        input_ptrs = cast_to_ctype(input_tensors, solution_func.argtypes[:len(input_tensors)], language)
        output_ptr = ctypes.cast(actual_output.data_ptr(), solution_func.argtypes[len(input_ptrs)])
        extra_params = problem.get_extra_params(test_case)
        extra_params_casted = cast_to_ctype(extra_params, solution_func.argtypes[-len(extra_params):], language)
        return input_ptrs + [output_ptr] + extra_params_casted
    else:
        extra_params = problem.get_extra_params(test_case)
        return list(input_tensors) + [actual_output] + list(extra_params)
=======

class SystemOutputCapture:
    """Class to capture system-level stdout/stderr including CUDA printf"""
    def __init__(self):
        self.stdout_content = ""
        self.stderr_content = ""
        
    def __enter__(self):
        # Create temp files
        self.tmp_out = tempfile.NamedTemporaryFile(mode='w+', delete=False)
        self.tmp_err = tempfile.NamedTemporaryFile(mode='w+', delete=False)
        self.tmp_out_path = self.tmp_out.name
        self.tmp_err_path = self.tmp_err.name
        
        # Backup original stdout/stderr
        self.old_stdout = os.dup(1)
        self.old_stderr = os.dup(2)
        
        # Redirect to temp files
        os.dup2(self.tmp_out.fileno(), 1)
        os.dup2(self.tmp_err.fileno(), 2)
        
        # Close the temp file handles since we've redirected
        self.tmp_out.close()
        self.tmp_err.close()
        
        return self
        
    def __exit__(self, exc_type, exc_val, exc_tb):
        # Force CUDA to flush
        try:
            import torch
            torch.cuda.synchronize()
        except:
            pass
        
        # Restore stdout/stderr
        os.dup2(self.old_stdout, 1)
        os.dup2(self.old_stderr, 2)
        os.close(self.old_stdout)
        os.close(self.old_stderr)
        
        # Read captured output
        try:
            with open(self.tmp_out_path, 'r') as f:
                self.stdout_content = f.read()
            with open(self.tmp_err_path, 'r') as f:
                self.stderr_content = f.read()
        except:
            self.stdout_content = ""
            self.stderr_content = ""
        
        # Clean up
        try:
            os.unlink(self.tmp_out_path)
            os.unlink(self.tmp_err_path)
        except:
            pass
>>>>>>> 5f8b9c13
<|MERGE_RESOLUTION|>--- conflicted
+++ resolved
@@ -427,7 +427,6 @@
         return wrapper
     return _subproc_generator
 
-<<<<<<< HEAD
 def make_solution_func(language: str, solution_code: str, compiled: bytes, problem: Problem):
     if language == "cuda":
         if not compiled:
@@ -474,7 +473,6 @@
     else:
         extra_params = problem.get_extra_params(test_case)
         return list(input_tensors) + [actual_output] + list(extra_params)
-=======
 
 class SystemOutputCapture:
     """Class to capture system-level stdout/stderr including CUDA printf"""
@@ -506,7 +504,6 @@
     def __exit__(self, exc_type, exc_val, exc_tb):
         # Force CUDA to flush
         try:
-            import torch
             torch.cuda.synchronize()
         except:
             pass
@@ -532,5 +529,4 @@
             os.unlink(self.tmp_out_path)
             os.unlink(self.tmp_err_path)
         except:
-            pass
->>>>>>> 5f8b9c13
+            pass